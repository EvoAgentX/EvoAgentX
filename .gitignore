# Byte-compiled / optimized / DLL files
__pycache__/
*.py[cod]
*$py.class

# C extensions
*.so

# Distribution / packaging
.Python
env/
build/
develop-eggs/
dist/
downloads/
eggs/
.eggs/
lib/
lib64/
parts/
sdist/
var/
wheels/
*.egg-info/
.installed.cfg
*.egg

# PyInstaller
#  Usually these files are written by a python script from a template
#  before PyInstaller builds the exe, so as to inject date/other infos into it.
*.manifest
*.spec

# Installer logs
pip-log.txt
pip-delete-this-directory.txt

# Unit test / coverage reports
htmlcov/
.tox/
.coverage
.coverage.*
.cache
nosetests.xml
coverage.xml
*.cover
.hypothesis/
.pytest_cache/

# Translations
*.mo
*.pot

# Django stuff:
*.log
local_settings.py

# Flask stuff:
instance/
.webassets-cache

# Scrapy stuff:
.scrapy

# Sphinx documentation
docs/_build/

# PyBuilder
target/

# Jupyter Notebook
.ipynb_checkpoints

# Dask worker cache
dask-worker-space/

# pyenv
.python-version

# celery beat schedule file
celerybeat-schedule

# SageMath parsed files
*.sage.py

# dotenv
.env

# virtualenv
.venv
venv/
ENV/

# Spyder project settings
.spyderproject
.spyproject

# Rope project settings
.ropeproject

# mkdocs documentation
/site

# mypy
.mypy_cache/

# IDE settings
.vscode/
.idea/

# Misc
.DS_Store

# result or debug files
outputs/
examples/output/**
!examples/output/tetris_game/
!examples/output/tetris_game/workflow_demo_4o_mini.json
debug/
debug*.py
logs/
<<<<<<< HEAD
=======

# Node
>>>>>>> 19c2a841
node_modules/<|MERGE_RESOLUTION|>--- conflicted
+++ resolved
@@ -119,9 +119,6 @@
 debug/
 debug*.py
 logs/
-<<<<<<< HEAD
-=======
 
 # Node
->>>>>>> 19c2a841
 node_modules/