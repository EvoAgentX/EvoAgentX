--- conflicted
+++ resolved
@@ -41,12 +41,6 @@
 
     agent_manager = AgentManager()
     agent_manager.add_agents_from_workflow(workflow_graph, llm_config=llm_config)
-
-<<<<<<< HEAD
     workflow = WorkFlow(graph=workflow_graph, agent_manager=agent_manager, llm=llm)
     context = {"today_events": get_today_events(), "goal": goal}
     return await workflow.async_execute(context)
-=======
-    workflow = WorkFlow(graph=workflow_graph, agent_manager=agent_manager, llm=llm, context=context)
-    return await workflow.async_execute()
->>>>>>> 2a80e98f
