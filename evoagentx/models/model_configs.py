from pydantic import BaseModel, Field
from typing import Optional, Union, List

# import torch 

from ..core.base_config import BaseConfig


#### LLM Configs
class LLMConfig(BaseConfig):

    llm_type: str
    model: str 
    output_response: bool = Field(default=True, description="Whether to output LLM response.")


class OpenAILLMConfig(LLMConfig):

    llm_type: str = "OpenAILLM"
    openai_key: str 

    # generation parameters
    temperature: Optional[float] = Field(default=None, description="the temperature used to scaling logits")
    max_tokens : Optional[int] = Field(default=None, description="maximum number of generated tokens. This value is now deprecated in favor of max_completion_tokens, and is not compatible with o1 series models.")
    max_completion_tokens: Optional[int] = Field(default=None, description="An upper bound for the number of tokens that can be generated for a completion, including visible output tokens and reasoning tokens. Commonly used in OpenAI's o1 series models.")
    top_p: Optional[float] = Field(default=None, description="Only sample from tokens with cumulative probability greater than top_p when generating text.")
    n: Optional[int] = Field(default=None, description="How many chat completion choices to generate for each input message.")
    stream: Optional[bool] = Field(default=None, description=" If set to true, it sends partial message deltas. Tokens will be sent as they become available, with the stream terminated by a [DONE] message.")
    stream_options: Optional[dict] = Field(default=None, description="Options for streaming response. Only set this when you set stream: true")
    timeout: Optional[Union[float, int]] = Field(default=None, description="Timeout in seconds for completion requests (Defaults to 600 seconds)")

    # tools 
    tools: Optional[List] = Field(default=None, description="A list of tools the model may call. Currently, only functions are supported as a tool. Use this to provide a list of functions the model may generate JSON inputs for.")
    tool_choice: Optional[str] = Field(default=None, description="Controls which (if any) function is called by the model. none means the model will not call a function and instead generates a message. auto means the model can pick between generating a message or calling a function. Specifying a particular function via {\"type\": \"function\", \"function\": {\"name\": \"my_function\"}} forces the model to call that function.")
    parallel_tool_calls: Optional[bool] = Field(default=None, description="Whether to enable parallel function calling during tool use. OpenAI default is true.")
    
    # reasoning parameters 
    reasoning_effort: Optional[str] = Field(default=None, description="Constrains effort on reasoning for reasoning models. Currently supported values are low, medium, and high. Reducing reasoning effort can result in faster responses and fewer tokens used on reasoning in a response.")

    # token probabilities
    logprobs: Optional[bool] = Field(default=None, description="Whether to return log probabilities of the output tokens or not. If true, returns the log probabilities of each output token returned in the content of message.")
    top_logprobs: Optional[int] = Field(default=None, description="An integer between 0 and 5 specifying the number of most likely tokens to return at each token position, each with an associated log probability. logprobs must be set to true if this parameter is used.")

    # predicted outputs 
    prediction: Optional[dict] = Field(default=None, description="Configuration for a Predicted Output, which can greatly improve response times when large parts of the model response are known ahead of time. This is most common when you are regenerating a file with only minor changes to most of the content.")

    # output format
    modalities: Optional[List] = Field(default=None, description="Output types that you would like the model to generate for this request. Most models are capable of generating text, which is the default: [\"text\"]")
    response_format: Optional[Union[BaseModel, dict]] = Field(default=None, description=" An object specifying the format that the model must output.")


class LiteLLMConfig(LLMConfig):

    llm_type: str = "LiteLLM"

    # LLM keys
    openai_key: Optional[str] = Field(default=None, description="the API key used to authenticate OpenAI requests")
    anthropic_key: Optional[str] = Field(default=None, description="the API key used to authenticate Anthropic requests")
    deepseek_key: Optional[str] = Field(default=None, description="the API key used to authenticate Deepseek requests")

    # generation parameters 
    temperature: Optional[float] = Field(default=None, description="the temperature used to scaling logits")
    max_tokens : Optional[int] = Field(default=None, description="maximum number of generated tokens")
    max_completion_tokens: Optional[int] = Field(default=None, description="An upper bound for the number of tokens that can be generated for a completion, including visible output tokens and reasoning tokens. Commonly used in OpenAI's o1 series models.")
    top_p: Optional[float] = Field(default=None, description="Only sample from tokens with cumulative probability greater than top_p when generating text.")
    n: Optional[int] = Field(default=None, description="How many chat completion choices to generate for each input message.")
    stream: Optional[bool] = Field(default=None, description=" If set to true, it sends partial message deltas. Tokens will be sent as they become available, with the stream terminated by a [DONE] message.")
    stream_options: Optional[dict] = Field(default=None, description="Options for streaming response. Only set this when you set stream: true")
    timeout: Optional[Union[float, int]] = Field(default=None, description="Timeout in seconds for completion requests (Defaults to 600 seconds)")

    # tools
    tools: Optional[List] = Field(default=None, description="A list of tools the model may call. Currently, only functions are supported as a tool. Use this to provide a list of functions the model may generate JSON inputs for.")
    tool_choice: Optional[str] = Field(default=None, description="Controls which (if any) function is called by the model. none means the model will not call a function and instead generates a message. auto means the model can pick between generating a message or calling a function. Specifying a particular function via {\"type\": \"function\", \"function\": {\"name\": \"my_function\"}} forces the model to call that function.")
    parallel_tool_calls: Optional[bool] = Field(default=None, description="Whether to enable parallel function calling during tool use. OpenAI default is true.")

    # token probabilities
    logprobs: Optional[bool] = Field(default=None, description="Whether to return log probabilities of the output tokens or not. If true, returns the log probabilities of each output token returned in the content of message.")
    top_logprobs: Optional[int] = Field(default=None, description="An integer between 0 and 5 specifying the number of most likely tokens to return at each token position, each with an associated log probability. logprobs must be set to true if this parameter is used.")

    # output format
    response_format: Optional[Union[BaseModel, dict]] = Field(default=None, description=" An object specifying the format that the model must output.")

    def __str__(self):
        return self.model
    
    
class SiliconFlowConfig(LLMConfig):

    # LLM keys
    llm_type: str = "SiliconFlow"
    siliconflow_key: Optional[str] = Field(default=None, description="the API key used to authenticate SiliconFlow requests") 
    
    # generation parameters 
    temperature: Optional[float] = Field(default=None, description="the temperature used to scaling logits")
    max_tokens : Optional[int] = Field(default=None, description="maximum number of generated tokens")
    max_completion_tokens: Optional[int] = Field(default=None, description="An upper bound for the number of tokens that can be generated for a completion, including visible output tokens and reasoning tokens. Commonly used in OpenAI's o1 series models.")
    top_p: Optional[float] = Field(default=None, description="Only sample from tokens with cumulative probability greater than top_p when generating text.")
    n: Optional[int] = Field(default=None, description="How many chat completion choices to generate for each input message.")
    stream: Optional[bool] = Field(default=None, description=" If set to true, it sends partial message deltas. Tokens will be sent as they become available, with the stream terminated by a [DONE] message.")
    stream_options: Optional[dict] = Field(default=None, description="Options for streaming response. Only set this when you set stream: true")
    timeout: Optional[Union[float, int]] = Field(default=None, description="Timeout in seconds for completion requests (Defaults to 600 seconds)")

    # tools
    tools: Optional[List] = Field(default=None, description="A list of tools the model may call. Currently, only functions are supported as a tool. Use this to provide a list of functions the model may generate JSON inputs for.")
    tool_choice: Optional[str] = Field(default=None, description="Controls which (if any) function is called by the model. none means the model will not call a function and instead generates a message. auto means the model can pick between generating a message or calling a function. Specifying a particular function via {\"type\": \"function\", \"function\": {\"name\": \"my_function\"}} forces the model to call that function.")
    parallel_tool_calls: Optional[bool] = Field(default=None, description="Whether to enable parallel function calling during tool use. OpenAI default is true.")

    # token probabilities
    logprobs: Optional[bool] = Field(default=None, description="Whether to return log probabilities of the output tokens or not. If true, returns the log probabilities of each output token returned in the content of message.")
    top_logprobs: Optional[int] = Field(default=None, description="An integer between 0 and 5 specifying the number of most likely tokens to return at each token position, each with an associated log probability. logprobs must be set to true if this parameter is used.")

    # output format
    response_format: Optional[Union[BaseModel, dict]] = Field(default=None, description=" An object specifying the format that the model must output.")
    
    def __str__(self):
        return self.model
    


class SiliconFlowConfig(LLMConfig):

    # LLM keys
    llm_type: str = "SiliconFlow"
    siliconflow_key: Optional[str] = Field(default=None, description="the API key used to authenticate SiliconFlow requests")

    # generation parameters 
    temperature: Optional[float] = Field(default=None, description="the temperature used to scaling logits")
    max_tokens : Optional[int] = Field(default=None, description="maximum number of generated tokens")
    max_completion_tokens: Optional[int] = Field(default=None, description="An upper bound for the number of tokens that can be generated for a completion, including visible output tokens and reasoning tokens. Commonly used in OpenAI's o1 series models.")
    top_p: Optional[float] = Field(default=None, description="Only sample from tokens with cumulative probability greater than top_p when generating text.")
    n: Optional[int] = Field(default=None, description="How many chat completion choices to generate for each input message.")
    stream: Optional[bool] = Field(default=None, description=" If set to true, it sends partial message deltas. Tokens will be sent as they become available, with the stream terminated by a [DONE] message.")
    stream_options: Optional[dict] = Field(default=None, description="Options for streaming response. Only set this when you set stream: true")
    timeout: Optional[Union[float, int]] = Field(default=None, description="Timeout in seconds for completion requests (Defaults to 600 seconds)")

    # tools
    tools: Optional[List] = Field(default=None, description="A list of tools the model may call. Currently, only functions are supported as a tool. Use this to provide a list of functions the model may generate JSON inputs for.")
    tool_choice: Optional[str] = Field(default=None, description="Controls which (if any) function is called by the model. none means the model will not call a function and instead generates a message. auto means the model can pick between generating a message or calling a function. Specifying a particular function via {\"type\": \"function\", \"function\": {\"name\": \"my_function\"}} forces the model to call that function.")
    parallel_tool_calls: Optional[bool] = Field(default=None, description="Whether to enable parallel function calling during tool use. OpenAI default is true.")

    # token probabilities
    logprobs: Optional[bool] = Field(default=None, description="Whether to return log probabilities of the output tokens or not. If true, returns the log probabilities of each output token returned in the content of message.")
    top_logprobs: Optional[int] = Field(default=None, description="An integer between 0 and 5 specifying the number of most likely tokens to return at each token position, each with an associated log probability. logprobs must be set to true if this parameter is used.")

    # output format
    response_format: Optional[Union[BaseModel, dict]] = Field(default=None, description=" An object specifying the format that the model must output.")

    def __str__(self):
        return self.model


<<<<<<< HEAD
def get_default_device():
    return "cuda" if torch.cuda.is_available() else "cpu"

=======
# def get_default_device():
#     return "cuda" if torch.cuda.is_available() else "cpu"
>>>>>>> 554aba8f
<|MERGE_RESOLUTION|>--- conflicted
+++ resolved
@@ -149,11 +149,6 @@
         return self.model
 
 
-<<<<<<< HEAD
-def get_default_device():
-    return "cuda" if torch.cuda.is_available() else "cpu"
-
-=======
 # def get_default_device():
 #     return "cuda" if torch.cuda.is_available() else "cpu"
->>>>>>> 554aba8f
+
