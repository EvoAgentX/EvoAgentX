--- conflicted
+++ resolved
@@ -16,13 +16,8 @@
 class OpenAILLMConfig(LLMConfig):
 
     llm_type: str = "OpenAILLM"
-<<<<<<< HEAD
-    API_KEY: str 
-    
-=======
     openai_key: str 
 
->>>>>>> e6746788
     # generation parameters
     temperature: Optional[float] = Field(default=None, description="the temperature used to scaling logits")
     max_tokens : Optional[int] = Field(default=None, description="maximum number of generated tokens. This value is now deprecated in favor of max_completion_tokens, and is not compatible with o1 series models.")
