import asyncio
import requests
from tenacity import (
    retry,
    stop_after_attempt,
    wait_random_exponential,
)
from openai import OpenAI, Stream
from openai.types.chat import ChatCompletion
from typing import Optional, List
from litellm import token_counter
from ..core.registry import register_model
from .model_configs import OpenRouterConfig
from .base_model import BaseLLM
from .model_utils import Cost, cost_manager


@register_model(config_cls=OpenRouterConfig, alias=["openrouter"])
class OpenRouterLLM(BaseLLM):

    def init_model(self):
        config: OpenRouterConfig = self.config
        self._client = self._init_client(config)
        self._default_ignore_fields = ["llm_type", "openrouter_key", "openrouter_base", "output_response"]
    
    def _init_client(self, config: OpenRouterConfig):
        client = OpenAI(
            api_key=config.openrouter_key,
            base_url=config.openrouter_base
        )
        return client

    def formulate_messages(self, prompts: List[str], system_messages: Optional[List[str]] = None) -> List[List[dict]]:
        if system_messages:
            assert len(prompts) == len(system_messages), f"the number of prompts ({len(prompts)}) is different from the number of system_messages ({len(system_messages)})"
        else:
            system_messages = [None] * len(prompts)
        
        messages_list = [] 
        for prompt, system_message in zip(prompts, system_messages):
            messages = [] 
            if system_message:
                messages.append({"role": "system", "content": system_message})
            messages.append({"role": "user", "content": prompt})
            messages_list.append(messages)

        return messages_list

    def update_completion_params(self, params1: dict, params2: dict) -> dict:
        config_params: list = self.config.get_config_params()
        for key, value in params2.items():
            if key in self._default_ignore_fields:
                continue
            if key not in config_params:
                continue
            params1[key] = value
        return params1

    def get_completion_params(self, **kwargs):
        completion_params = self.config.get_set_params(ignore=self._default_ignore_fields)
        completion_params = self.update_completion_params(completion_params, kwargs)
        return completion_params
    
    def get_stream_output(self, response: Stream, output_response: bool=True) -> str:
        output = ""
        for chunk in response:
            content = chunk.choices[0].delta.content
            if content:
                if output_response:
                    print(content, end="", flush=True)
                output += content
        if output_response:
            print("")
        return output
    
    async def get_stream_output_async(self, response, output_response: bool = False) -> str:
        output = ""
        async for chunk in response:
            content = chunk.choices[0].delta.content
            if content:
                if output_response:
                    print(content, end="", flush=True)
                output += content
        if output_response:
            print("")
        return output

    def get_completion_output(self, response: ChatCompletion, output_response: bool=True) -> str:
        output = response.choices[0].message.content
        if output_response:
            print(output)
        return output

    @retry(wait=wait_random_exponential(min=1, max=60), stop=stop_after_attempt(5))
    def single_generate(self, messages: List[dict], **kwargs) -> str:
        stream = kwargs.get("stream", self.config.stream)
        output_response = kwargs.get("output_response", self.config.output_response)

        try:
            completion_params = self.get_completion_params(**kwargs)
            response = self._client.chat.completions.create(messages=messages, **completion_params)
            if stream:
                output = self.get_stream_output(response, output_response=output_response)
                cost = self._stream_cost(messages=messages, output=output)
            else:
                output: str = self.get_completion_output(response=response, output_response=output_response)
                cost = self._completion_cost(response)
            self._update_cost(cost=cost)
        except Exception as e:
            raise RuntimeError(f"Error during single_generate of OpenRouterLLM: {str(e)}")
        
        return output
        
    def batch_generate(self, batch_messages: List[List[dict]], **kwargs) -> List[str]:
        return [self.single_generate(messages=one_messages, **kwargs) for one_messages in batch_messages]

    async def single_generate_async(self, messages: List[dict], **kwargs) -> str:
        stream = kwargs.get("stream", self.config.stream)
        output_response = kwargs.get("output_response", self.config.output_response)

        try:
            isolated_client = self._init_client(self.config)
            completion_params = self.get_completion_params(**kwargs)

            loop = asyncio.get_event_loop()
            response = await loop.run_in_executor(
                None, 
                lambda: isolated_client.chat.completions.create(
                    messages=messages, 
                    **completion_params
                )
            )

            if stream:
                if hasattr(response, "__aiter__"):
                    output = await self.get_stream_output_async(response, output_response=output_response)
                else:
                    output = self.get_stream_output(response, output_response=output_response)
                cost = self._stream_cost(messages=messages, output=output)
            else:
                output: str = self.get_completion_output(response=response, output_response=output_response)
                cost = self._completion_cost(response)
            self._update_cost(cost=cost)
        
        except Exception as e:
            raise RuntimeError(f"Error during single_generate_async of OpenRouterLLM: {str(e)}")

        return output
    
    def _completion_cost(self, response: ChatCompletion) -> Cost:
        input_tokens = response.usage.prompt_tokens
        output_tokens = response.usage.completion_tokens
        return self._compute_cost(input_tokens=input_tokens, output_tokens=output_tokens)

    def _stream_cost(self, messages: List[dict], output: str) -> Cost:
        model: str = self.config.model
        input_tokens = token_counter(model=model, messages=messages)
        output_tokens = token_counter(model=model, text=output)
        return self._compute_cost(input_tokens=input_tokens, output_tokens=output_tokens)
    
    def _compute_cost(self, input_tokens: int, output_tokens: int) -> Cost:
        
        input_cost_per_token, output_cost_per_token = self._get_cost()
        input_cost = input_tokens * input_cost_per_token
        output_cost = output_tokens * output_cost_per_token
<<<<<<< HEAD
=======
        
>>>>>>> 24f5dcc0
        cost = Cost(input_tokens=input_tokens, output_tokens=output_tokens, input_cost=input_cost, output_cost=output_cost)
        return cost
    
    def _update_cost(self, cost: Cost):
        cost_manager.update_cost(cost=cost, model=self.config.model)
        

    def _get_cost(self):
        url = self.config.openrouter_model_base
        response = requests.get(url)
        data = response.json()
<<<<<<< HEAD
        model = data['data']
        endpoints = model.get('endpoints', [])
        if endpoints:
            pricing = endpoints[0].get('pricing', {})
            input_cost = pricing.get('prompt', 0)
            output_cost = pricing.get('completion', 0)
            return input_cost, output_cost
=======
        
        for model in data['data']:
            if model['id'] == self.config.model:
                pricing = model.get('pricing',{})
                input_cost = float(pricing.get('prompt', 0))
                output_cost = float(pricing.get('completion', 0))
                return input_cost, output_cost
            
>>>>>>> 24f5dcc0
        return 0, 0<|MERGE_RESOLUTION|>--- conflicted
+++ resolved
@@ -163,10 +163,7 @@
         input_cost_per_token, output_cost_per_token = self._get_cost()
         input_cost = input_tokens * input_cost_per_token
         output_cost = output_tokens * output_cost_per_token
-<<<<<<< HEAD
-=======
         
->>>>>>> 24f5dcc0
         cost = Cost(input_tokens=input_tokens, output_tokens=output_tokens, input_cost=input_cost, output_cost=output_cost)
         return cost
     
@@ -178,15 +175,6 @@
         url = self.config.openrouter_model_base
         response = requests.get(url)
         data = response.json()
-<<<<<<< HEAD
-        model = data['data']
-        endpoints = model.get('endpoints', [])
-        if endpoints:
-            pricing = endpoints[0].get('pricing', {})
-            input_cost = pricing.get('prompt', 0)
-            output_cost = pricing.get('completion', 0)
-            return input_cost, output_cost
-=======
         
         for model in data['data']:
             if model['id'] == self.config.model:
@@ -195,5 +183,4 @@
                 output_cost = float(pricing.get('completion', 0))
                 return input_cost, output_cost
             
->>>>>>> 24f5dcc0
         return 0, 0