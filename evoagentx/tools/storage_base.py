import json
import pickle
import csv
import yaml
import xml.etree.ElementTree as ET
import os
from typing import Dict, Any, List
from pathlib import Path
from abc import ABC, abstractmethod

# For handling various file types
try:
    import pymupdf
    PDF_AVAILABLE = True
except ImportError:
    PDF_AVAILABLE = False

try:
    from PIL import Image
    PILLOW_AVAILABLE = True
except ImportError:
    PILLOW_AVAILABLE = False

try:
    from openpyxl import Workbook, load_workbook
    EXCEL_AVAILABLE = True
except ImportError:
    EXCEL_AVAILABLE = False

from ..core.module import BaseModule
from ..core.logging import logger


class StorageBase(BaseModule, ABC):
    """
    Abstract base class for comprehensive storage operations supporting various file types.
    Provides unified interface for local and remote storage operations.
    """
    
    def __init__(self, base_path: str = ".", **kwargs):
        """
        Initialize the StorageBase with configuration options.
        
        Args:
            base_path (str): Base directory for storage operations (default: current directory)
            **kwargs: Additional keyword arguments for parent class initialization
        """
        super().__init__(**kwargs)
        self.base_path = base_path
        
        # File types that support append operations
        self.appendable_formats = {
            '.txt': self._append_text,
            '.json': self._append_json,
            '.csv': self._append_csv,
            '.yaml': self._append_yaml,
            '.yml': self._append_yaml,
            '.pickle': self._append_pickle,
            '.xlsx': self._append_excel
        }
        
        # Initialize storage-specific setup
        self._initialize_storage()
    
    @abstractmethod
    def _initialize_storage(self):
        """
        Initialize storage-specific setup. Override in subclasses for storage-specific initialization.
        """
        pass
    
    
    # Abstract methods that must be implemented by subclasses
    @abstractmethod
    def _read_raw(self, path: str, **kwargs) -> bytes:
        """Read raw file content - must be implemented by subclasses"""
        pass
    
    @abstractmethod
    def _write_raw(self, path: str, content: bytes, **kwargs) -> bool:
        """Write raw file content - must be implemented by subclasses"""
        pass
    
    @abstractmethod
    def _delete_raw(self, path: str) -> bool:
        """Delete file or directory - must be implemented by subclasses"""
        pass
    
    @abstractmethod
    def _list_raw(self, path: str = None, **kwargs) -> List[Dict[str, Any]]:
        """List files and directories - must be implemented by subclasses"""
        pass
    
    @abstractmethod
    def _exists_raw(self, path: str) -> bool:
        """Check if path exists - must be implemented by subclasses"""
        pass
    
    @abstractmethod
    def _create_directory_raw(self, path: str) -> bool:
        """Create directory - must be implemented by subclasses"""
        pass
    
    
    # ____________________ PATH TRANSLATION ____________________ #
    def translate_in(self, file_path: str) -> str:
        """
        Translate input file path by combining it with base_path.
        This method takes a user-provided path and converts it to the full system path.
        
        Args:
            file_path (str): User-provided file path (can be relative or absolute)
            
        Returns:
            str: Full system path combining base_path and file_path
        """
        # If the path is already absolute, return as is
        if os.path.isabs(file_path):
            return file_path
        
        # Always combine base_path with file_path to ensure working directory is respected
        # Check if this is a remote storage handler (like Supabase)
        if hasattr(self, 'bucket_name') and hasattr(self, 'supabase'):
            # For remote storage, treat base_path as a prefix within the bucket
            # Don't use os.path.join as it's designed for local filesystems
            if self.base_path.startswith('/'):
                # Remove leading slash and combine
                clean_base = self.base_path.lstrip('/')
                if clean_base:
                    return f"{clean_base}/{file_path}"
                else:
                    return file_path
            else:
                # Combine base_path and file_path with forward slash
                return f"{self.base_path}/{file_path}"
        else:
            # For local storage, use os.path.join for proper filesystem handling
            combined_path = os.path.join(self.base_path, file_path)
            normalized_path = os.path.normpath(combined_path)
            return normalized_path
    
    def translate_out(self, full_path: str) -> str:
        """
        Translate output full path by removing the base_path prefix.
        This method takes a full system path and converts it back to the user-relative path.
        
        Args:
            full_path (str): Full system path
            
        Returns:
            str: User-relative path with base_path removed
        """
        # If base_path is just "." or empty, return the full_path as is
        if self.base_path in [".", "", None]:
            return full_path
        
        # Check if this is a remote storage handler (like Supabase)
        if hasattr(self, 'bucket_name') and hasattr(self, 'supabase'):
            # For remote storage, handle path prefix removal
            if self.base_path.startswith('/'):
                clean_base = self.base_path.lstrip('/')
            else:
                clean_base = self.base_path
            
            if clean_base and full_path.startswith(f"{clean_base}/"):
                # Remove the base_path prefix
                relative_path = full_path[len(f"{clean_base}/"):]
                return relative_path
            elif clean_base and full_path == clean_base:
                # If the full_path is exactly the base_path, return empty string
                return ""
            else:
                # If the path doesn't start with base_path, return as is
                return full_path
        else:
            # For local storage, use os.path operations for proper filesystem handling
            # Convert both paths to absolute paths for comparison
            base_abs = os.path.abspath(self.base_path)
            full_abs = os.path.abspath(full_path)
            
            # Check if the full_path starts with base_path
            if full_abs.startswith(base_abs):
                # Remove the base_path prefix
                relative_path = full_abs[len(base_abs):]
                # Remove leading separator if present
                if relative_path.startswith(os.sep):
                    relative_path = relative_path[1:]
                return relative_path
            
            # If the path doesn't start with base_path, return as is
            return full_path
    
    
    # ____________________ FILE INFO ____________________ #
    def get_file_type(self, file_path: str) -> str:
        """Get the file extension from a file path"""
        return Path(file_path).suffix.lower()

    def get_file_info(self, file_path: str) -> Dict[str, Any]:
        """Get comprehensive information about a file"""
        try:
            target_path = self.translate_in(file_path)
            if not self._exists_raw(target_path):
                return {"success": False, "error": f"File {file_path} does not exist"}
            
            # For now, return basic info - subclasses can override for more details
            return {
                "success": True,
                "file_path": target_path,
                "file_name": Path(target_path).name,
                "file_extension": Path(target_path).suffix.lower(),
                "exists": True
            }
        except Exception as e:
            logger.error(f"Error getting file info for {file_path}: {str(e)}")
            return {"success": False, "error": str(e), "file_path": file_path}
    
    def create_directory(self, path: str) -> Dict[str, Any]:
        """Create directory"""
        try:
            target_path = self.translate_in(path)
            success = self._create_directory_raw(target_path)
            if success:
                return {"success": True, "path": target_path, "message": "Directory created successfully"}
            else:
                return {"success": False, "error": "Failed to create directory", "path": target_path}
        except Exception as e:
            logger.error(f"Error creating directory {path}: {str(e)}")
            return {"success": False, "error": str(e), "path": path}
    
    def exists(self, path: str) -> bool:
        """Check if path exists"""
        target_path = self.translate_in(path)
        return self._exists_raw(target_path)
    
    
    # ____________________ CURD ____________________ #
    def delete(self, path: str) -> Dict[str, Any]:
        """Delete file or directory"""
        try:
            target_path = self.translate_in(path)
            success = self._delete_raw(target_path)
            if success:
                return {"success": True, "path": target_path, "message": "Deleted successfully"}
            else:
                return {"success": False, "error": "Failed to delete", "path": target_path}
        except Exception as e:
            logger.error(f"Error deleting {path}: {str(e)}")
            return {"success": False, "error": str(e), "path": path}
    
    def move(self, source: str, destination: str) -> Dict[str, Any]:
        """Move/rename file or directory"""
        try:
            resolved_source = self.translate_in(source)
            resolved_destination = self.translate_in(destination)
            
            # Read source content
            content = self._read_raw(resolved_source)
            
            # Write to destination
            success = self._write_raw(resolved_destination, content)
            if success:
                # Delete source
                self._delete_raw(resolved_source)
                return {"success": True, "source": resolved_source, "destination": resolved_destination, "message": "Moved successfully"}
            else:
                return {"success": False, "error": "Failed to write to destination", "source": resolved_source, "destination": resolved_destination}
        except Exception as e:
            logger.error(f"Error moving {source} to {destination}: {str(e)}")
            return {"success": False, "error": str(e), "source": source, "destination": destination}
    
    def copy(self, source: str, destination: str) -> Dict[str, Any]:
        """Copy file"""
        try:
            resolved_source = self.translate_in(source)
            resolved_destination = self.translate_in(destination)
            
            # Read source content
            content = self._read_raw(resolved_source)
            
            # Write to destination
            success = self._write_raw(resolved_destination, content)
            if success:
                return {"success": True, "source": resolved_source, "destination": resolved_destination, "message": "Copied successfully"}
            else:
                return {"success": False, "error": "Failed to write to destination", "source": resolved_source, "destination": resolved_destination}
        except Exception as e:
            logger.error(f"Error copying {source} to {destination}: {str(e)}")
            return {"success": False, "error": str(e), "source": source, "destination": destination}
    
    def list(self, path: str = None, max_depth: int = 3, include_hidden: bool = False) -> Dict[str, Any]:
        """List files and directories"""
        try:
            target_path = self.translate_in(path) if path else str(self.base_path)
            items = self._list_raw(target_path, max_depth=max_depth, include_hidden=include_hidden)
            
            return {
                "success": True,
                "path": target_path,
                "items": items,
                "total_count": len(items)
            }
        except Exception as e:
            logger.error(f"Error listing {path}: {str(e)}")
            return {"success": False, "error": str(e), "path": path}
    
    def save(self, file_path: str, content: Any, **kwargs) -> Dict[str, Any]:
        """
        Save content to a file with automatic format detection.
        This method replaces the old save method with the improved create_file logic.
        
        Args:
            file_path (str): Path where the file should be saved
            content (Any): Content to save to the file
            **kwargs: Additional arguments for file creation (encoding, format, etc.)
            
        Returns:
            Dict[str, Any]: Result of the operation with success status and details
        """
        try:
            # Get file type to determine the appropriate save method
            file_extension = self.get_file_type(file_path)
            target_file_path = self.translate_in(file_path)
            
            # Route to specialized save methods based on file type
            if file_extension == '.json':
                return self._save_json(target_file_path, content, **kwargs)
            elif file_extension in ['.txt', '.md', '.log']:
                return self._save_text(target_file_path, content, **kwargs)
            elif file_extension == '.csv':
                return self._save_csv(target_file_path, content, **kwargs)
            elif file_extension in ['.yaml', '.yml']:
                return self._save_yaml(target_file_path, content, **kwargs)
            elif file_extension == '.xml':
                return self._save_xml(target_file_path, content, **kwargs)
            elif file_extension == '.xlsx':
                return self._save_excel(target_file_path, content, **kwargs)
            elif file_extension == '.pickle':
                return self._save_pickle(target_file_path, content, **kwargs)
            elif file_extension == '.pdf':
                return self._save_pdf(target_file_path, content, **kwargs)
            elif file_extension in ['.png', '.jpg', '.jpeg', '.gif', '.bmp', '.tiff']:
                return self._save_image(target_file_path, content, **kwargs)
            else:
                # For other file types, use the generic approach
                # Convert content to bytes if it's not already
                if isinstance(content, str):
                    content_bytes = content.encode(kwargs.get('encoding', 'utf-8'))
                elif isinstance(content, bytes):
                    content_bytes = content
                else:
                    content_bytes = str(content).encode(kwargs.get('encoding', 'utf-8'))
                
                # Write the file using the raw method
                success = self._write_raw(target_file_path, content_bytes, **kwargs)
            
                if success:
                    return {
                        "success": True,
                        "message": f"File '{file_path}' saved successfully",
                        "file_path": file_path,
                        "full_path": target_file_path,
                        "size": len(content_bytes)
                    }
                else:
                    return {
                        "success": False,
                        "message": f"Failed to save file '{file_path}'",
                        "file_path": file_path,
                        "full_path": target_file_path
                    }
        except Exception as e:
            logger.error(f"Error saving file {file_path}: {str(e)}")
            return {
                "success": False,
                "message": f"Error saving file: {str(e)}",
                "file_path": file_path
            }
    
    def read(self, file_path: str, **kwargs) -> Dict[str, Any]:
        """Read content from a file with automatic format detection"""
        try:
            target_file_path = self.translate_in(file_path)
            file_extension = Path(target_file_path).suffix.lower()
            
            # Handle different file types
            if file_extension == '.json':
                return self._read_json(target_file_path, **kwargs)
            elif file_extension in ['.yaml', '.yml']:
                return self._read_yaml(target_file_path, **kwargs)
            elif file_extension == '.csv':
                return self._read_csv(target_file_path, **kwargs)
            elif file_extension == '.xlsx':
                return self._read_excel(target_file_path, **kwargs)
            elif file_extension == '.xml':
                return self._read_xml(target_file_path, **kwargs)
            elif file_extension == '.pickle':
                return self._read_pickle(target_file_path, **kwargs)
            elif file_extension == '.pdf':
                return self._read_pdf(target_file_path, **kwargs)
            elif file_extension in ['.jpg', '.jpeg', '.png', '.gif', '.bmp', '.tiff']:
                return self._read_image(target_file_path, **kwargs)
            else:
                # Default to text
                return self._read_text(target_file_path, **kwargs)
                
        except Exception as e:
            logger.error(f"Error reading {file_path}: {str(e)}")
            return {"success": False, "error": str(e), "file_path": file_path}
    
    def append(self, file_path: str, content: Any, **kwargs) -> Dict[str, Any]:
        """Append content to a file (only for supported formats)"""
        try:
            target_file_path = self.translate_in(file_path)
            file_extension = Path(target_file_path).suffix.lower()
            
            if file_extension in self.appendable_formats:
                return self.appendable_formats[file_extension](target_file_path, content, **kwargs)
            else:
                return {"success": False, "error": f"Append not supported for {file_extension} files"}
                
        except Exception as e:
            logger.error(f"Error appending to {file_path}: {str(e)}")
            return {"success": False, "error": str(e), "file_path": file_path}
    
    # Text file handlers
    def _save_text(self, file_path: str, content: Any, encoding: str = 'utf-8', **kwargs) -> Dict[str, Any]:
        """Save text content to a file"""
        try:
            # Convert content to bytes
            if isinstance(content, str):
                content_bytes = content.encode(encoding)
            else:
                content_bytes = str(content).encode(encoding)
            
            # Use raw write method
            success = self._write_raw(file_path, content_bytes, **kwargs)
            
            if success:
                return {
                    "success": True,
                    "message": f"File saved to {file_path}",
                    "file_path": file_path,
                    "content_length": len(content_bytes)
                }
            else:
                return {"success": False, "error": "Failed to write file", "file_path": file_path}
        except Exception as e:
            logger.error(f"Error saving text file {file_path}: {str(e)}")
            return {"success": False, "error": str(e), "file_path": file_path}
    
    def _read_text(self, file_path: str, encoding: str = 'utf-8', **kwargs) -> Dict[str, Any]:
        """Read text content from a file"""
        try:
            # Use raw read method
            content_bytes = self._read_raw(file_path, **kwargs)
            content = content_bytes.decode(encoding)
            
            return {
                "success": True,
                "content": content,
                "file_path": file_path,
                "content_length": len(content)
            }
        except Exception as e:
            logger.error(f"Error reading text file {file_path}: {str(e)}")
            return {"success": False, "error": str(e), "file_path": file_path}
        
    def _append_text(self, file_path: str, content: str, encoding: str = 'utf-8', **kwargs) -> Dict[str, Any]:
        """Append text content to a file"""
        try:
<<<<<<< HEAD
            with open(file_path, 'a', encoding=encoding) as f:
                f.write(str(content))
            
            return {
                "success": True,
                "message": f"Content appended to file {file_path}",
                "file_path": file_path
            }
=======
            # Convert content to bytes
            content_bytes = str(content).encode(encoding)
            
            # For append, read existing content first
            existing_bytes = b""
            if self._exists_raw(file_path):
                existing_bytes = self._read_raw(file_path, **kwargs)
            
            # Combine existing and new content
            combined_bytes = existing_bytes + content_bytes
            
            # Write combined content
            success = self._write_raw(file_path, combined_bytes, **kwargs)
            
            if success:
                return {
                    "success": True,
                    "message": f"Content appended to file {file_path}",
                    "file_path": file_path
                }
            else:
                return {"success": False, "error": "Failed to append to file", "file_path": file_path}
>>>>>>> 4635b259
        except Exception as e:
            logger.error(f"Error appending to text file {file_path}: {str(e)}")
            return {"success": False, "error": str(e), "file_path": file_path}
    
    # JSON file handlers
    def _save_json(self, file_path: str, content: Any, indent: int = 2, **kwargs) -> Dict[str, Any]:
        """Save JSON content to a file"""
        try:
            # Convert content to JSON string
            if isinstance(content, str):
                # Validate JSON
                json.loads(content)
                json_content = content
            else:
                json_content = json.dumps(content, indent=indent, ensure_ascii=False)
            
            # Convert to bytes
            content_bytes = json_content.encode('utf-8')
            
            # Use raw write method
            success = self._write_raw(file_path, content_bytes, **kwargs)
            
            if success:
                return {
                    "success": True,
                    "message": f"JSON file saved to {file_path}",
                    "file_path": file_path
                }
            else:
                return {"success": False, "error": "Failed to write file", "file_path": file_path}
        except Exception as e:
            logger.error(f"Error saving JSON file {file_path}: {str(e)}")
            return {"success": False, "error": str(e), "file_path": file_path}
    
    def _read_json(self, file_path: str, **kwargs) -> Dict[str, Any]:
        """Read JSON content from a file"""
        try:
            # Use raw read method
            content_bytes = self._read_raw(file_path, **kwargs)
            content_str = content_bytes.decode('utf-8')
            
            # Parse JSON
            content = json.loads(content_str)
            
            return {
                "success": True,
                "content": content,
                "file_path": file_path
            }
        except Exception as e:
            logger.error(f"Error reading JSON file {file_path}: {str(e)}")
            return {"success": False, "error": str(e), "file_path": file_path}
    
    def _append_json(self, file_path: str, content: Any, **kwargs) -> Dict[str, Any]:
        """Append content to JSON file (for arrays)"""
        try:
            # Read existing content
            existing_content = []
            if self._exists_raw(file_path):
                existing_bytes = self._read_raw(file_path, **kwargs)
                existing_str = existing_bytes.decode('utf-8')
                existing_content = json.loads(existing_str)
            
            # Merge content
            if isinstance(existing_content, list):
                if isinstance(content, list):
                    existing_content.extend(content)
                else:
                    existing_content.append(content)
            elif isinstance(existing_content, dict):
                if isinstance(content, dict):
                    existing_content.update(content)
                else:
                    return {"success": False, "error": "Cannot append non-dict to JSON dict"}
            else:
                existing_content = [existing_content]
                if isinstance(content, list):
                    existing_content.extend(content)
                else:
                    existing_content.append(content)
            
            # Convert to JSON string and bytes
            json_content = json.dumps(existing_content, indent=2, ensure_ascii=False)
            content_bytes = json_content.encode('utf-8')
            
            # Write combined content
            success = self._write_raw(file_path, content_bytes, **kwargs)
            
            if success:
                return {
                    "success": True,
                    "message": f"Content appended to JSON file {file_path}",
                    "file_path": file_path
                }
            else:
                return {"success": False, "error": "Failed to append to file", "file_path": file_path}
        except Exception as e:
            logger.error(f"Error appending to JSON file {file_path}: {str(e)}")
            return {"success": False, "error": str(e), "file_path": file_path}
    
    # CSV file handlers
    def _save_csv(self, file_path: str, content: Any, **kwargs) -> Dict[str, Any]:
        """Save CSV content to a file - handles both raw CSV strings and structured data"""
        try:
            if not content:
                return {"success": False, "error": "No content to save"}
            
<<<<<<< HEAD
            with open(file_path, 'w', newline='', encoding='utf-8') as f:
                # If content is a string, write it directly as raw CSV
                if isinstance(content, str):
                    f.write(content)
                    # Count rows by counting newlines
                    rows = content.count('\n')
                    return {
                        "success": True,
                        "message": f"CSV file saved to {file_path}",
                        "file_path": file_path,
                        "rows": rows
                    }
                
                # If content is a list of dictionaries, use CSV writer
                elif isinstance(content, list) and content and isinstance(content[0], dict):
                    fieldnames = content[0].keys()
                    writer = csv.DictWriter(f, fieldnames=fieldnames)
                    writer.writeheader()
                    writer.writerows(content)
                    
                    return {
                        "success": True,
                        "message": f"CSV file saved to {file_path}",
                        "file_path": file_path,
                        "rows": len(content)
                    }
                
                # If content is a list of lists, use CSV writer
                elif isinstance(content, list) and content and isinstance(content[0], list):
                    writer = csv.writer(f)
                    writer.writerows(content)
                    
                    return {
                        "success": True,
                        "message": f"CSV file saved to {file_path}",
                        "file_path": file_path,
                        "rows": len(content)
                    }
                
                else:
                    return {"success": False, "error": "CSV content must be a string, list of dictionaries, or list of lists"}
=======
            from io import StringIO
            
            # Build CSV content in memory
            csv_buffer = StringIO()
            
            # If content is a string, use it directly
            if isinstance(content, str):
                csv_content = content
                rows = content.count('\n')
            # If content is a list of dictionaries, use CSV writer
            elif isinstance(content, list) and content and isinstance(content[0], dict):
                fieldnames = content[0].keys()
                writer = csv.DictWriter(csv_buffer, fieldnames=fieldnames)
                writer.writeheader()
                writer.writerows(content)
                csv_content = csv_buffer.getvalue()
                rows = len(content)
            # If content is a list of lists, use CSV writer
            elif isinstance(content, list) and content and isinstance(content[0], list):
                writer = csv.writer(csv_buffer)
                writer.writerows(content)
                csv_content = csv_buffer.getvalue()
                rows = len(content)
            else:
                return {"success": False, "error": "CSV content must be a string, list of dictionaries, or list of lists"}
            
            # Convert to bytes and write
            content_bytes = csv_content.encode('utf-8')
            success = self._write_raw(file_path, content_bytes, **kwargs)
            
            if success:
                return {
                    "success": True,
                    "message": f"CSV file saved to {file_path}",
                    "file_path": file_path,
                    "rows": rows
                }
            else:
                return {"success": False, "error": "Failed to write file", "file_path": file_path}
>>>>>>> 4635b259
            
        except Exception as e:
            logger.error(f"Error saving CSV file {file_path}: {str(e)}")
            return {"success": False, "error": str(e), "file_path": file_path}
    
    def _read_csv(self, file_path: str, **kwargs) -> Dict[str, Any]:
        """Read CSV content from a file"""
        try:
            # Use raw read method
            content_bytes = self._read_raw(file_path, **kwargs)
            content_str = content_bytes.decode('utf-8')
            
            # Parse CSV
            from io import StringIO
            reader = csv.DictReader(StringIO(content_str))
            content = list(reader)
            
            return {
                "success": True,
                "content": content,
                "file_path": file_path,
                "rows": len(content)
            }
        except Exception as e:
            logger.error(f"Error reading CSV file {file_path}: {str(e)}")
            return {"success": False, "error": str(e), "file_path": file_path}
    
    def _append_csv(self, file_path: str, content: List[Dict[str, Any]], **kwargs) -> Dict[str, Any]:
        """Append content to CSV file"""
        try:
            if not content:
                return {"success": False, "error": "No content to append"}
            
            # Read existing content
            existing_content = []
            if self._exists_raw(file_path):
                existing_bytes = self._read_raw(file_path, **kwargs)
                existing_str = existing_bytes.decode('utf-8')
                from io import StringIO
                reader = csv.DictReader(StringIO(existing_str))
                existing_content = list(reader)
            
            # Combine content
            combined_content = existing_content + content
            
            # Write combined content
            from io import StringIO
            csv_buffer = StringIO()
            if combined_content:
                fieldnames = combined_content[0].keys()
                writer = csv.DictWriter(csv_buffer, fieldnames=fieldnames)
                writer.writeheader()
                writer.writerows(combined_content)
            
            csv_content = csv_buffer.getvalue()
            content_bytes = csv_content.encode('utf-8')
            success = self._write_raw(file_path, content_bytes, **kwargs)
            
            if success:
                return {
                    "success": True,
                    "message": f"Content appended to CSV file {file_path}",
                    "file_path": file_path,
                    "appended_rows": len(content)
                }
            else:
                return {"success": False, "error": "Failed to append to file", "file_path": file_path}
        except Exception as e:
            logger.error(f"Error appending to CSV file {file_path}: {str(e)}")
            return {"success": False, "error": str(e), "file_path": file_path}
    
    # YAML file handlers
    def _save_yaml(self, file_path: str, content: Any, **kwargs) -> Dict[str, Any]:
        """Save YAML content to a file"""
        try:
            # Convert content to YAML string
            yaml_content = yaml.dump(content, default_flow_style=False, allow_unicode=True)
            content_bytes = yaml_content.encode('utf-8')
            
            # Use raw write method
            success = self._write_raw(file_path, content_bytes, **kwargs)
            
            if success:
                return {
                    "success": True,
                    "message": f"YAML file saved to {file_path}",
                    "file_path": file_path
                }
            else:
                return {"success": False, "error": "Failed to write file", "file_path": file_path}
        except Exception as e:
            logger.error(f"Error saving YAML file {file_path}: {str(e)}")
            return {"success": False, "error": str(e), "file_path": file_path}
    
    def _read_yaml(self, file_path: str, **kwargs) -> Dict[str, Any]:
        """Read YAML content from a file"""
        try:
            # Use raw read method
            content_bytes = self._read_raw(file_path, **kwargs)
            content_str = content_bytes.decode('utf-8')
            
            # Parse YAML
            content = yaml.safe_load(content_str)
            
            return {
                "success": True,
                "content": content,
                "file_path": file_path
            }
        except Exception as e:
            logger.error(f"Error reading YAML file {file_path}: {str(e)}")
            return {"success": False, "error": str(e), "file_path": file_path}
    
    def _append_yaml(self, file_path: str, content: Any, **kwargs) -> Dict[str, Any]:
        """Append content to YAML file (for lists)"""
        try:
            # Read existing content
            existing_content = []
            if self._exists_raw(file_path):
                existing_bytes = self._read_raw(file_path, **kwargs)
                existing_str = existing_bytes.decode('utf-8')
                existing_content = yaml.safe_load(existing_str) or []
            
            # Merge content
            if isinstance(existing_content, list):
                if isinstance(content, list):
                    existing_content.extend(content)
                else:
                    existing_content.append(content)
            elif isinstance(existing_content, dict):
                if isinstance(content, dict):
                    existing_content.update(content)
                else:
                    return {"success": False, "error": "Cannot append non-dict to YAML dict"}
            else:
                existing_content = [existing_content]
                if isinstance(content, list):
                    existing_content.extend(content)
                else:
                    existing_content.append(content)
            
            # Convert to YAML string and bytes
            yaml_content = yaml.dump(existing_content, default_flow_style=False, allow_unicode=True)
            content_bytes = yaml_content.encode('utf-8')
            
            # Write combined content
            success = self._write_raw(file_path, content_bytes, **kwargs)
            
            if success:
                return {
                    "success": True,
                    "message": f"Content appended to YAML file {file_path}",
                    "file_path": file_path
                }
            else:
                return {"success": False, "error": "Failed to append to file", "file_path": file_path}
        except Exception as e:
            logger.error(f"Error appending to YAML file {file_path}: {str(e)}")
            return {"success": False, "error": str(e), "file_path": file_path}
    
    # XML file handlers
    def _save_xml(self, file_path: str, content: Any, root_tag: str = "root", **kwargs) -> Dict[str, Any]:
        """Save XML content to a file"""
        try:
            # If content is already a string (raw XML), use it directly
            if isinstance(content, str):
                # Check if it's already valid XML
                try:
                    ET.fromstring(content)
                    xml_content = content
                except ET.ParseError:
                    # Not valid XML, treat as text content and wrap it
                    root = ET.Element(root_tag)
                    root.text = content
                    xml_content = ET.tostring(root, encoding='unicode')
            # If content is a dictionary, convert to XML
            elif isinstance(content, dict):
                def dict_to_xml(data, root):
                    for key, value in data.items():
                        child = ET.SubElement(root, key)
                        if isinstance(value, dict):
                            dict_to_xml(value, child)
                        else:
                            child.text = str(value)
                
                root = ET.Element(root_tag)
                dict_to_xml(content, root)
                xml_content = ET.tostring(root, encoding='unicode')
            else:
                # For other types, wrap in root element
                root = ET.Element(root_tag)
                root.text = str(content)
                xml_content = ET.tostring(root, encoding='unicode')
            
            # Convert to bytes and write
            content_bytes = xml_content.encode('utf-8')
            success = self._write_raw(file_path, content_bytes, **kwargs)
            
            if success:
                return {
                    "success": True,
                    "message": f"XML file saved to {file_path}",
                    "file_path": file_path
                }
            else:
                return {"success": False, "error": "Failed to write file", "file_path": file_path}
        except Exception as e:
            logger.error(f"Error saving XML file {file_path}: {str(e)}")
            return {"success": False, "error": str(e), "file_path": file_path}
    
    def _read_xml(self, file_path: str, **kwargs) -> Dict[str, Any]:
        """Read XML content from a file"""
        try:
            # Use raw read method
            content_bytes = self._read_raw(file_path, **kwargs)
            content_str = content_bytes.decode('utf-8')
            
            # Parse XML
            root = ET.fromstring(content_str)
            
            def xml_to_dict(element):
                result = {}
                for child in element:
                    if len(child) == 0:
                        result[child.tag] = child.text
                    else:
                        result[child.tag] = xml_to_dict(child)
                return result
            
            content = xml_to_dict(root)
            
            return {
                "success": True,
                "content": content,
                "file_path": file_path
            }
        except Exception as e:
            logger.error(f"Error reading XML file {file_path}: {str(e)}")
            return {"success": False, "error": str(e), "file_path": file_path}
    
    # Excel file handlers
    def _save_excel(self, file_path: str, content: List[List[Any]], sheet_name: str = "Sheet1", **kwargs) -> Dict[str, Any]:
        """Save Excel content to a file"""
        if not EXCEL_AVAILABLE:
            return {"success": False, "error": "openpyxl library not available"}
        
        try:
            from io import BytesIO
            
            # Create workbook in memory
            workbook = Workbook()
            worksheet = workbook.active
            worksheet.title = sheet_name
            
            for row in content:
                worksheet.append(row)
            
            # Save to BytesIO buffer
            buffer = BytesIO()
            workbook.save(buffer)
            content_bytes = buffer.getvalue()
            
            # Use raw write method
            success = self._write_raw(file_path, content_bytes, **kwargs)
            
            if success:
                return {
                    "success": True,
                    "message": f"Excel file saved to {file_path}",
                    "file_path": file_path,
                    "rows": len(content)
                }
            else:
                return {"success": False, "error": "Failed to write file", "file_path": file_path}
        except Exception as e:
            logger.error(f"Error saving Excel file {file_path}: {str(e)}")
            return {"success": False, "error": str(e), "file_path": file_path}
    
    def _read_excel(self, file_path: str, sheet_name: str = None, **kwargs) -> Dict[str, Any]:
        """Read Excel content from a file"""
        if not EXCEL_AVAILABLE:
            return {"success": False, "error": "openpyxl library not available"}
        
        try:
            from io import BytesIO
            
            # Use raw read method
            content_bytes = self._read_raw(file_path, **kwargs)
            
            # Load workbook from bytes
            workbook = load_workbook(BytesIO(content_bytes), data_only=True)
            sheet_names = workbook.sheetnames
            
            if sheet_name is None:
                sheet_name = sheet_names[0]
            
            if sheet_name not in sheet_names:
                return {"success": False, "error": f"Sheet '{sheet_name}' not found"}
            
            worksheet = workbook[sheet_name]
            content = []
            
            for row in worksheet.iter_rows(values_only=True):
                if any(cell is not None for cell in row):
                    content.append(list(row))
            
            return {
                "success": True,
                "content": content,
                "file_path": file_path,
                "sheet_name": sheet_name,
                "rows": len(content)
            }
        except Exception as e:
            logger.error(f"Error reading Excel file {file_path}: {str(e)}")
            return {"success": False, "error": str(e), "file_path": file_path}
    
    def _append_excel(self, file_path: str, content: List[List[Any]], sheet_name: str = None, **kwargs) -> Dict[str, Any]:
        """Append content to Excel file"""
        if not EXCEL_AVAILABLE:
            return {"success": False, "error": "openpyxl library not available"}
        
        try:
            from io import BytesIO
            
            if not self._exists_raw(file_path):
                return self._save_excel(file_path, content, sheet_name or "Sheet1", **kwargs)
            
            # Read existing content
            content_bytes = self._read_raw(file_path, **kwargs)
            workbook = load_workbook(BytesIO(content_bytes))
            sheet_names = workbook.sheetnames
            
            if sheet_name is None:
                sheet_name = sheet_names[0]
            
            if sheet_name not in sheet_names:
                return {"success": False, "error": f"Sheet '{sheet_name}' not found"}
            
            worksheet = workbook[sheet_name]
            
            for row in content:
                worksheet.append(row)
            
            # Save to BytesIO buffer
            buffer = BytesIO()
            workbook.save(buffer)
            updated_bytes = buffer.getvalue()
            
            # Write updated content
            success = self._write_raw(file_path, updated_bytes, **kwargs)
            
            if success:
                return {
                    "success": True,
                    "message": f"Content appended to Excel file {file_path}",
                    "file_path": file_path,
                    "appended_rows": len(content)
                }
            else:
                return {"success": False, "error": "Failed to append to file", "file_path": file_path}
        except Exception as e:
            logger.error(f"Error appending to Excel file {file_path}: {str(e)}")
            return {"success": False, "error": str(e), "file_path": file_path}
    
    # Pickle file handlers
    def _save_pickle(self, file_path: str, content: Any, **kwargs) -> Dict[str, Any]:
        """Save pickle content to a file"""
        try:
            # Convert content to bytes using pickle
            content_bytes = pickle.dumps(content)
            
            # Use raw write method
            success = self._write_raw(file_path, content_bytes, **kwargs)
            
            if success:
                return {
                    "success": True,
                    "message": f"Pickle file saved to {file_path}",
                    "file_path": file_path
                }
            else:
                return {"success": False, "error": "Failed to write file", "file_path": file_path}
        except Exception as e:
            logger.error(f"Error saving pickle file {file_path}: {str(e)}")
            return {"success": False, "error": str(e), "file_path": file_path}
    
    def _read_pickle(self, file_path: str, **kwargs) -> Dict[str, Any]:
        """Read pickle content from a file"""
        try:
            # Use raw read method
            content_bytes = self._read_raw(file_path, **kwargs)
            
            # Parse pickle content
            content = pickle.loads(content_bytes)
            
            return {
                "success": True,
                "content": content,
                "file_path": file_path
            }
        except Exception as e:
            logger.error(f"Error reading pickle file {file_path}: {str(e)}")
            return {"success": False, "error": str(e), "file_path": file_path}
    
    def _append_pickle(self, file_path: str, content: Any, **kwargs) -> Dict[str, Any]:
        """Append content to pickle file (for lists)"""
        try:
            # Read existing content
            existing_content = []
            if self._exists_raw(file_path):
                existing_bytes = self._read_raw(file_path, **kwargs)
                existing_content = pickle.loads(existing_bytes)
            
            # Merge content
            if isinstance(existing_content, list):
                if isinstance(content, list):
                    existing_content.extend(content)
                else:
                    existing_content.append(content)
            elif isinstance(existing_content, dict):
                if isinstance(content, dict):
                    existing_content.update(content)
                elif isinstance(content, list):
                    existing_content["appended_list"] = content
                else:
                    existing_content["appended_value"] = content
            else:
                existing_content = [existing_content]
                if isinstance(content, list):
                    existing_content.extend(content)
                else:
                    existing_content.append(content)
            
            # Convert to bytes and write
            content_bytes = pickle.dumps(existing_content)
            success = self._write_raw(file_path, content_bytes, **kwargs)
            
            if success:
                return {
                    "success": True,
                    "message": f"Content appended to pickle file {file_path}",
                    "file_path": file_path
                }
            else:
                return {"success": False, "error": "Failed to append to file", "file_path": file_path}
        except Exception as e:
            logger.error(f"Error appending to pickle file {file_path}: {str(e)}")
            return {"success": False, "error": str(e), "file_path": file_path}
    
    # PDF file handlers
    def _save_pdf(self, file_path: str, content: str, **kwargs) -> Dict[str, Any]:
        """Save content to a PDF file"""
        try:
            # Use reportlab to create a proper PDF with text content
            from reportlab.lib.pagesizes import letter
            from reportlab.lib.styles import getSampleStyleSheet
            from reportlab.platypus import SimpleDocTemplate, Paragraph, Spacer
            
            # Create PDF document
            doc = SimpleDocTemplate(file_path, pagesize=letter)
            styles = getSampleStyleSheet()
            story = []
            
            # Split content into paragraphs
            paragraphs = content.split('\n')
            
            for para_text in paragraphs:
                if para_text.strip():  # Non-empty paragraph
                    para = Paragraph(para_text, styles['Normal'])
                    story.append(para)
                    story.append(Spacer(1, 12))
                else:
                    story.append(Spacer(1, 12))
            
            # Build the PDF
            doc.build(story)
            
            return {
                "success": True,
                "message": f"PDF file saved to {file_path}",
                "file_path": file_path
            }
                
        except ImportError:
            return {"success": False, "error": "reportlab library not available for PDF creation"}
        except Exception as e:
            logger.error(f"Error saving PDF file {file_path}: {str(e)}")
            return {"success": False, "error": str(e), "file_path": file_path}
    
    def _read_pdf(self, file_path: str, **kwargs) -> Dict[str, Any]:
        """Read content from a PDF file"""
        if not PDF_AVAILABLE:
            return {"success": False, "error": "unstructured library not available"}
        try:
            doc = pymupdf.open(file_path)
            all_text = []
            for page in doc:
                text = page.get_text()
                all_text.append(text)
            text = "\n\n".join(all_text)
            return {
                "success": True,
                "content": text,
                "file_path": file_path
            }
                
        except Exception as e:
            logger.error(f"Error reading PDF file {file_path}: {str(e)}")
            return {"success": False, "error": str(e), "file_path": file_path}
    
    # Image file handlers
    def _save_image(self, file_path: str, content: Any, **kwargs) -> Dict[str, Any]:
        """Save image content to a file"""
        if not PILLOW_AVAILABLE:
            return {"success": False, "error": "Pillow library not available"}
        
        try:
            from io import BytesIO
            
            # Check if content is already a PIL Image object
            if hasattr(content, 'save') and callable(getattr(content, 'save', None)):
<<<<<<< HEAD
                # Content is a PIL Image object
                # Ensure directory exists
                Path(file_path).parent.mkdir(parents=True, exist_ok=True)
                content.save(file_path)
                return {
                    "success": True,
                    "message": f"Image saved to {file_path}",
                    "file_path": file_path,
                    "format": content.format,
                    "size": content.size
                }
            elif isinstance(content, bytes):
                # Content is binary image data
                # Ensure directory exists
                Path(file_path).parent.mkdir(parents=True, exist_ok=True)
                with open(file_path, 'wb') as f:
                    f.write(content)
                return {
                    "success": True,
                    "message": f"Image saved to {file_path}",
                    "file_path": file_path
                }
=======
                # Content is a PIL Image object - save to BytesIO first
                buffer = BytesIO()
                content.save(buffer, format=content.format or 'PNG')
                content_bytes = buffer.getvalue()
                
                # Use raw write method
                success = self._write_raw(file_path, content_bytes, **kwargs)
                
                if success:
                    return {
                        "success": True,
                        "message": f"Image saved to {file_path}",
                        "file_path": file_path,
                        "format": content.format,
                        "size": content.size
                    }
                else:
                    return {"success": False, "error": "Failed to write file", "file_path": file_path}
            elif isinstance(content, bytes):
                # Content is binary image data
                success = self._write_raw(file_path, content, **kwargs)
                
                if success:
                    return {
                        "success": True,
                        "message": f"Image saved to {file_path}",
                        "file_path": file_path
                    }
                else:
                    return {"success": False, "error": "Failed to write file", "file_path": file_path}
>>>>>>> 4635b259
            elif isinstance(content, str) and Path(content).exists():
                # Content is a file path to an existing image - read and write
                with open(content, 'rb') as f:
                    content_bytes = f.read()
                
                success = self._write_raw(file_path, content_bytes, **kwargs)
                
                if success:
                    return {
                        "success": True,
                        "message": f"Image copied from {content} to {file_path}",
                        "file_path": file_path
                    }
                else:
                    return {"success": False, "error": "Failed to write file", "file_path": file_path}
            else:
                return {"success": False, "error": "Content must be a PIL Image object, binary data, or valid file path"}
                
        except Exception as e:
            logger.error(f"Error saving image file {file_path}: {str(e)}")
            return {"success": False, "error": str(e), "file_path": file_path}
    
    def _read_image(self, file_path: str, **kwargs) -> Dict[str, Any]:
        """Read image and return PIL Image object"""
        if not PILLOW_AVAILABLE:
            return {"success": False, "error": "Pillow library not available"}
        
        try:
            from io import BytesIO
            
            # Use raw read method
            content_bytes = self._read_raw(file_path, **kwargs)
            
            # Open image from bytes
            with Image.open(BytesIO(content_bytes)) as img:
                # Convert to RGB if necessary for consistency
                if img.mode in ('RGBA', 'LA', 'P'):
                    img = img.convert('RGB')
                
                metadata = {
                    "format": img.format,
                    "mode": img.mode,
                    "size": img.size,
                    "width": img.width,
                    "height": img.height
                }
                
                return {
                    "success": True,
                    "content": img,  # Return the PIL Image object
                    "metadata": metadata,
                    "file_path": file_path
                }
                
        except Exception as e:
            logger.error(f"Error reading image file {file_path}: {str(e)}")
            return {"success": False, "error": str(e), "file_path": file_path}
    
    # Placeholder for future database integration
    def _get_database_connection(self, db_type: str, connection_string: str) -> Any:
        """Placeholder for future database integration"""
        # This will be implemented when adding database support
        raise NotImplementedError("Database integration not yet implemented") <|MERGE_RESOLUTION|>--- conflicted
+++ resolved
@@ -469,16 +469,6 @@
     def _append_text(self, file_path: str, content: str, encoding: str = 'utf-8', **kwargs) -> Dict[str, Any]:
         """Append text content to a file"""
         try:
-<<<<<<< HEAD
-            with open(file_path, 'a', encoding=encoding) as f:
-                f.write(str(content))
-            
-            return {
-                "success": True,
-                "message": f"Content appended to file {file_path}",
-                "file_path": file_path
-            }
-=======
             # Convert content to bytes
             content_bytes = str(content).encode(encoding)
             
@@ -501,7 +491,6 @@
                 }
             else:
                 return {"success": False, "error": "Failed to append to file", "file_path": file_path}
->>>>>>> 4635b259
         except Exception as e:
             logger.error(f"Error appending to text file {file_path}: {str(e)}")
             return {"success": False, "error": str(e), "file_path": file_path}
@@ -609,49 +598,6 @@
             if not content:
                 return {"success": False, "error": "No content to save"}
             
-<<<<<<< HEAD
-            with open(file_path, 'w', newline='', encoding='utf-8') as f:
-                # If content is a string, write it directly as raw CSV
-                if isinstance(content, str):
-                    f.write(content)
-                    # Count rows by counting newlines
-                    rows = content.count('\n')
-                    return {
-                        "success": True,
-                        "message": f"CSV file saved to {file_path}",
-                        "file_path": file_path,
-                        "rows": rows
-                    }
-                
-                # If content is a list of dictionaries, use CSV writer
-                elif isinstance(content, list) and content and isinstance(content[0], dict):
-                    fieldnames = content[0].keys()
-                    writer = csv.DictWriter(f, fieldnames=fieldnames)
-                    writer.writeheader()
-                    writer.writerows(content)
-                    
-                    return {
-                        "success": True,
-                        "message": f"CSV file saved to {file_path}",
-                        "file_path": file_path,
-                        "rows": len(content)
-                    }
-                
-                # If content is a list of lists, use CSV writer
-                elif isinstance(content, list) and content and isinstance(content[0], list):
-                    writer = csv.writer(f)
-                    writer.writerows(content)
-                    
-                    return {
-                        "success": True,
-                        "message": f"CSV file saved to {file_path}",
-                        "file_path": file_path,
-                        "rows": len(content)
-                    }
-                
-                else:
-                    return {"success": False, "error": "CSV content must be a string, list of dictionaries, or list of lists"}
-=======
             from io import StringIO
             
             # Build CSV content in memory
@@ -691,7 +637,6 @@
                 }
             else:
                 return {"success": False, "error": "Failed to write file", "file_path": file_path}
->>>>>>> 4635b259
             
         except Exception as e:
             logger.error(f"Error saving CSV file {file_path}: {str(e)}")
@@ -1214,30 +1159,6 @@
             
             # Check if content is already a PIL Image object
             if hasattr(content, 'save') and callable(getattr(content, 'save', None)):
-<<<<<<< HEAD
-                # Content is a PIL Image object
-                # Ensure directory exists
-                Path(file_path).parent.mkdir(parents=True, exist_ok=True)
-                content.save(file_path)
-                return {
-                    "success": True,
-                    "message": f"Image saved to {file_path}",
-                    "file_path": file_path,
-                    "format": content.format,
-                    "size": content.size
-                }
-            elif isinstance(content, bytes):
-                # Content is binary image data
-                # Ensure directory exists
-                Path(file_path).parent.mkdir(parents=True, exist_ok=True)
-                with open(file_path, 'wb') as f:
-                    f.write(content)
-                return {
-                    "success": True,
-                    "message": f"Image saved to {file_path}",
-                    "file_path": file_path
-                }
-=======
                 # Content is a PIL Image object - save to BytesIO first
                 buffer = BytesIO()
                 content.save(buffer, format=content.format or 'PNG')
@@ -1268,7 +1189,6 @@
                     }
                 else:
                     return {"success": False, "error": "Failed to write file", "file_path": file_path}
->>>>>>> 4635b259
             elif isinstance(content, str) and Path(content).exists():
                 # Content is a file path to an existing image - read and write
                 with open(content, 'rb') as f:
