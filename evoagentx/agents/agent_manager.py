import threading
from enum import Enum
from copy import deepcopy
from typing import Union, Optional, Dict, List

from .agent import Agent
# from .agent_generator import AgentGenerator
from .customize_agent import CustomizeAgent
from ..core.module import BaseModule
from ..core.decorators import atomic_method
from ..storages.base import StorageHandler
from ..models.model_configs import LLMConfig
from ..tools.tool import Tool
from .cus_tool_caller import CusToolCaller
class AgentState(str, Enum):
    AVAILABLE = "available"
    RUNNING = "running"


class AgentManager(BaseModule):
    """
    Responsible for creating and managing all Agent objects required for workflow operation.

    Attributes:
        storage_handler (StorageHandler): Used to load and save agents from/to storage.
        agents (List[Agent]): A list to keep track of all managed Agent instances.
        agent_states (Dict[str, AgentState]): A dictionary to track the state of each Agent by name.
    """
    agents: List[Agent] = []
    agent_states: Dict[str, AgentState] = {} # agent_name to AgentState mapping
    storage_handler: Optional[StorageHandler] = None # used to load and save agent from storage.
    # agent_generator: Optional[AgentGenerator] = None # used to generate agents for a specific subtask
    tools: Optional[List[Tool]] = None
    tools_mapping: Optional[Dict[str, Tool]] = None

    def init_module(self):
        self._lock = threading.Lock()
        self._state_conditions = {}
        self.init_tools()
        if self.agents:
            for agent in self.agents:
                self.agent_states[agent.name] = self.agent_states.get(agent.name, AgentState.AVAILABLE)
                if agent.name not in self._state_conditions:
                    self._state_conditions[agent.name] = threading.Condition()
            self.check_agents()
    
    def init_tools(self):
        if self.tools:
            if not self.tools_mapping:
                self.tools_mapping = {}
            tools_schemas = [(tool.get_tool_schemas(), tool) for tool in self.tools]
            tools_schemas = [(j, k) for i, k in tools_schemas for j in i]
            for tool_schema, tool in tools_schemas:
                tool_name = tool_schema["function"]["name"]
                self.tools_mapping[tool_name] = tool
    
    def check_agents(self):
        """Validate agent list integrity and state consistency.
        
        Performs thorough validation of the agent manager's internal state:
        1. Checks for duplicate agent names
        2. Verifies that agent states exist for all agents
        3. Ensures agent list and state dictionary sizes match
        """
        # check that the names of self.agents should be unique
        duplicate_agent_names = self.find_duplicate_agents(self.agents)
        if duplicate_agent_names:
            raise ValueError(f"The agents should be unique. Found duplicate agent names: {duplicate_agent_names}!")
        # check agent states
        if len(self.agents) != len(self.agent_states):
            raise ValueError(f"The lengths of self.agents ({len(self.agents)}) and self.agent_states ({len(self.agent_states)}) are different!")
        missing_agents = self.find_missing_agent_states()
        if missing_agents:
            raise ValueError(f"The following agents' states were not found: {missing_agents}")

    def find_duplicate_agents(self, agents: List[Agent]) -> List[str]:
        # return the names of duplicate agents based on agent.name 
        unique_agent_names = set()
        duplicate_agent_names = set()
        for agent in agents:
            agent_name = agent.name
            if agent_name in unique_agent_names:
                duplicate_agent_names.add(agent_name)
            unique_agent_names.add(agent_name)
        return list(duplicate_agent_names)

    def find_missing_agent_states(self):
        missing_agents = [agent.name for agent in self.agents if agent.name not in self.agent_states]
        return missing_agents

    def list_agents(self) -> List[str]:
        return [agent.name for agent in self.agents]
    
    def has_agent(self, agent_name: str) -> bool:
        """Check if an agent with the given name exists in the manager.
        
        Args:
            agent_name: The name of the agent to check
            
        Returns:
            True if an agent with the given name exists, False otherwise
        """
        all_agent_names = self.list_agents()
        return agent_name in all_agent_names
    
    @property
    def size(self):
        """
        Get the total number of agents managed by this manager.
        """
        return len(self.agents)
    
    def load_agent(self, agent_name: str, **kwargs) -> Agent:
        """Load an agent from local storage through storage_handler.
        
        Retrieves agent data from storage and creates an Agent instance.
        
        Args:
            agent_name: The name of the agent to load
            **kwargs: Additional parameters for agent creation
        
        Returns:
            Agent instance with data loaded from storage
        """
        if not self.storage_handler:
            raise ValueError("must provide ``self.storage_handler`` to use ``load_agent``")
        agent_data = self.storage_handler.load_agent(agent_name=agent_name)
        agent: Agent = self.create_customize_agent(agent_data=agent_data)
        return agent

    def load_all_agents(self, **kwargs):
        """Load all agents from storage and add them to the manager.
        
        Retrieves all available agents from storage and adds them to the
        managed agents collection.
        
        Args:
            **kwargs: Additional parameters passed to storage handler
        """
        pass 
    
    def create_customize_agent(self, agent_data: dict, llm_config: Optional[Union[LLMConfig, dict]]=None, **kwargs) -> CustomizeAgent:
        """
        create a customized agent from the provided `agent_data`. 

        Args:
            agent_data: The data used to create an Agent instance, must contain 'name', 'description' and 'prompt' keys.
            llm_config (Optional[LLMConfig]): The LLM configuration to be used for the agent. 
                It will be used as the default LLM for agents without a `llm_config` key. 
                If not provided, the `agent_data` should contain a `llm_config` key. 
                If provided and `agent_data` contains a `llm_config` key, the `llm_config` in `agent_data` will be used.  
            **kwargs: Additional parameters for agent creation
        
        Returns:
            Agent: the instantiated agent instance.
        """
        agent_data = deepcopy(agent_data)
        agent_llm_config = agent_data.get("llm_config", llm_config)
        if not agent_data.get("is_human", False) and not agent_llm_config:
            raise ValueError("`agent_data` should contain a `llm_config` key or `llm_config` should be provided.")
        
        if agent_llm_config:
            if isinstance(agent_llm_config, dict):
                agent_data["llm_config"] = agent_llm_config
            elif isinstance(agent_llm_config, LLMConfig):
                agent_data["llm_config"] = agent_llm_config.to_dict()
            else:
<<<<<<< HEAD
                raise ValueError(f"llm_config must be a dictionary or an instance of LLMConfig. Got {type(llm_config)}.")
        if agent_data.get("tools", None):
            agent_data["tools"] = [self.tools_mapping[tool_name] for tool_name in agent_data["tools"]]
            return CusToolCaller.from_dict(data=agent_data)
=======
                raise ValueError(f"llm_config must be a dictionary or an instance of LLMConfig. Got {type(agent_llm_config)}.") 
        
>>>>>>> b4868397
        return CustomizeAgent.from_dict(data=agent_data)
    
    def get_agent_name(self, agent: Union[str, dict, Agent]):
        """Extract agent name from different agent representations.
        
        Handles different ways to specify an agent (string name, dictionary, or
        Agent instance) and extracts the agent name.
        
        Args:
            agent: Agent specified as a string name, dictionary with 'name' key,
                  or Agent instance
                  
        Returns:
            The extracted agent name as a string
        """
        if isinstance(agent, str):
            agent_name = agent
        elif isinstance(agent, dict):
            agent_name = agent["name"]
        elif isinstance(agent, Agent):
            agent_name = agent.name
        else:
            raise ValueError(f"{type(agent)} is not a supported type for ``get_agent_name``. Supported types: [str, dict, Agent].")
        return agent_name
    
    def create_agent(self, agent: Union[str, dict, Agent], llm_config: Optional[LLMConfig]=None, **kwargs) -> Agent:

        if isinstance(agent, str):
            if self.storage_handler is None:
                # if self.storage_handler is None, the agent (str) must exist in self.agents. Otherwise, a dictionary or an Agent instance should be provided.
                if not self.has_agent(agent_name=agent):
                    raise ValueError(f"Agent ``{agent}`` does not exist! You should provide a dictionary or an Agent instance when ``self.storage_handler`` is not provided.")
                return self.get_agent(agent_name=agent)
            else:
                # if self.storage_handler is not None, the agent (str) must exist in the storage and will be loaded from the storage.
                agent_instance = self.load_agent(agent_name=agent)
        elif isinstance(agent, dict):
            if not agent.get("is_human", False) and (llm_config is None and "llm_config" not in agent):
                raise ValueError("When providing an agent as a dictionary, you must either include 'llm_config' in the dictionary or provide it as a parameter.")
            agent_instance = self.create_customize_agent(agent_data=agent, llm_config=llm_config, **kwargs)
        elif isinstance(agent, Agent):
            agent_instance = agent
        else:
            raise ValueError(f"{type(agent)} is not a supported input type of ``create_agent``. Supported types: [str, dict, Agent].")
        return agent_instance
    
    @atomic_method
    def add_agent(self, agent: Union[str, dict, Agent], llm_config: Optional[LLMConfig]=None, **kwargs):
        """
        add a single agent, ignore if the agent already exists (judged by the name of an agent).

        Args:
            agent: The agent to be added, specified as:
                - String: Agent name to load from storage
                - Dictionary: Agent specification to create a CustomizeAgent
                - Agent: Existing Agent instance to add directly
            llm_config (Optional[LLMConfig]): The LLM configuration to be used for the agent. Only used when the `agent` is a dictionary, used to create a CustomizeAgent. 
            **kwargs: Additional parameters for agent creation
        """
        agent_name = self.get_agent_name(agent=agent)
        if self.has_agent(agent_name=agent_name):
            return
        agent_instance = self.create_agent(agent=agent, llm_config=llm_config, **kwargs)
        self.agents.append(agent_instance)
        self.agent_states[agent_instance.name] = AgentState.AVAILABLE
        if agent_instance.name not in self._state_conditions:
            self._state_conditions[agent_instance.name] = threading.Condition()
        self.check_agents()

    def add_agents(self, agents: List[Union[str, dict, Agent]], llm_config: Optional[LLMConfig]=None, **kwargs):
        """
        add several agents by using self.add_agent().
        """
        for agent in agents:
            self.add_agent(agent=agent, llm_config=llm_config, **kwargs)
    
    def add_agents_from_workflow(self, workflow_graph, llm_config: Optional[LLMConfig]=None, **kwargs):
        """
        Initialize agents from the nodes of a given WorkFlowGraph and add these agents to self.agents. 

        Args:
            workflow_graph (WorkFlowGraph): The workflow graph containing nodes with agents information.
            llm_config (Optional[LLMConfig]): The LLM configuration to be used for the agents.
            **kwargs: Additional parameters passed to add_agent
        """
        from ..workflow.workflow_graph import WorkFlowGraph
        if not isinstance(workflow_graph, WorkFlowGraph):
            raise TypeError("workflow_graph must be an instance of WorkFlowGraph")
        for node in workflow_graph.nodes:
            if node.agents:
                for agent in node.agents:
                    self.add_agent(agent=agent, llm_config=llm_config, **kwargs)

    def get_agent(self, agent_name: str, **kwargs) -> Agent:
        """Retrieve an agent by its name from managed agents.
        
        Searches the list of managed agents for an agent with the specified name.
        
        Args:
            agent_name: The name of the agent to retrieve
            **kwargs: Additional parameters (unused)
            
        Returns:
            The Agent instance with the specified name
        """
        for agent in self.agents:
            if agent.name == agent_name:
                return agent
        raise ValueError(f"Agent ``{agent_name}`` does not exists!")
    
    @atomic_method
    def remove_agent(self, agent_name: str, remove_from_storage: bool=False, **kwargs):
        """
        Remove an agent from the manager and optionally from storage.
        
        Args:
            agent_name: The name of the agent to remove
            remove_from_storage: If True, also remove the agent from storage
            **kwargs: Additional parameters passed to storage_handler.remove_agent
        """
        self.agents = [agent for agent in self.agents if agent.name != agent_name]
        self.agent_states.pop(agent_name, None)
        self._state_conditions.pop(agent_name, None) 
        if remove_from_storage:
            self.storage_handler.remove_agent(agent_name=agent_name, **kwargs)
        self.check_agents()

    def get_agent_state(self, agent_name: str) -> AgentState:
        """
        Get the state of a specific agent by its name.

        Args:
            agent_name: The name of the agent.

        Returns:
            AgentState: The current state of the agent.
        """
        return self.agent_states[agent_name]
    
    @atomic_method
    def set_agent_state(self, agent_name: str, new_state: AgentState) -> bool:
        """
        Changes an agent's state and notifies any threads waiting on that agent's state.
        Thread-safe operation for coordinating multi-threaded agent execution.
        
        Args:
            agent_name: The name of the agent
            new_state: The new state to set
        
        Returns:
            True if the state was updated successfully, False otherwise
        """
        
        # if agent_name in self.agent_states and isinstance(new_state, AgentState):
        #     # self.agent_states[agent_name] = new_state
        #     with self._state_conditions[agent_name]:
        #         self.agent_states[agent_name] = new_state
        #         self._state_conditions[agent_name].notify_all()
        #     self.check_agents()
        #     return True
        # else:
        #     return False
        if agent_name in self.agent_states and isinstance(new_state, AgentState):
            if agent_name not in self._state_conditions:
                self._state_conditions[agent_name] = threading.Condition()
            with self._state_conditions[agent_name]:
                self.agent_states[agent_name] = new_state
                self._state_conditions[agent_name].notify_all()
            return True
        return False

    def get_all_agent_states(self) -> Dict[str, AgentState]:
        """Get the states of all managed agents.

        Returns:
            Dict[str, AgentState]: A dictionary mapping agent names to their states.
        """
        return self.agent_states
    
    @atomic_method
    def save_all_agents(self, **kwargs):
        """Save all managed agents to persistent storage.
                
        Args:
            **kwargs: Additional parameters passed to the storage handler
        """
        pass 
    
    @atomic_method
    def clear_agents(self):
        """
        Remove all agents from the manager.
        """
        self.agents = [] 
        self.agent_states = {}
        self._state_conditions = {}
        self.check_agents()

    def wait_for_agent_available(self, agent_name: str, timeout: Optional[float] = None) -> bool:
        """Wait for an agent to be available.
        
        Args:
            agent_name: The name of the agent to wait for
            timeout: Maximum time to wait in seconds, or None to wait indefinitely
            
        Returns:
            True if the agent became available, False if timed out
        """
        if agent_name not in self._state_conditions:
            self._state_conditions[agent_name] = threading.Condition()
        condition = self._state_conditions[agent_name]

        with condition:
            return condition.wait_for(
                lambda: self.agent_states.get(agent_name) == AgentState.AVAILABLE,
                timeout=timeout
            )
        <|MERGE_RESOLUTION|>--- conflicted
+++ resolved
@@ -11,7 +11,8 @@
 from ..storages.base import StorageHandler
 from ..models.model_configs import LLMConfig
 from ..tools.tool import Tool
-from .cus_tool_caller import CusToolCaller
+# from .cus_tool_caller import CusToolCaller
+
 class AgentState(str, Enum):
     AVAILABLE = "available"
     RUNNING = "running"
@@ -165,15 +166,8 @@
             elif isinstance(agent_llm_config, LLMConfig):
                 agent_data["llm_config"] = agent_llm_config.to_dict()
             else:
-<<<<<<< HEAD
-                raise ValueError(f"llm_config must be a dictionary or an instance of LLMConfig. Got {type(llm_config)}.")
-        if agent_data.get("tools", None):
-            agent_data["tools"] = [self.tools_mapping[tool_name] for tool_name in agent_data["tools"]]
-            return CusToolCaller.from_dict(data=agent_data)
-=======
                 raise ValueError(f"llm_config must be a dictionary or an instance of LLMConfig. Got {type(agent_llm_config)}.") 
         
->>>>>>> b4868397
         return CustomizeAgent.from_dict(data=agent_data)
     
     def get_agent_name(self, agent: Union[str, dict, Agent]):
