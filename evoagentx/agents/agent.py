import asyncio
import inspect
from collections.abc import Coroutine
from typing import Any, Dict, List, Optional, Tuple, Type, Union

from pydantic import Field

from ..actions.action import Action, ContextExtraction
from ..core.message import Message, MessageType
from ..core.module import BaseModule
from ..core.module_utils import generate_id
from ..core.registry import MODEL_REGISTRY
from ..memory.long_term_memory import LongTermMemory
from ..memory.memory import ShortTermMemory
from ..memory.memory_manager import MemoryManager
from ..models.base_model import BaseLLM
from ..models.model_configs import LLMConfig
from ..storages.base import StorageHandler
from ..utils.utils import add_llm_config_to_agent_dict


class Agent(BaseModule):
    """
    Base class for all agents. 
    
    Attributes:
        name (str): Unique identifier for the agent
        description (str): Human-readable description of the agent's purpose
        llm_config (Optional[LLMConfig]): Configuration for the language model. If provided, a new LLM instance will be created. 
            Otherwise, the existing LLM instance specified in the `llm` field will be used.   
        llm (Optional[BaseLLM]): Language model instance. If provided, the existing LLM instance will be used. 
        agent_id (Optional[str]): Unique ID for the agent, auto-generated if not provided
        system_prompt (Optional[str]): System prompt for the Agent.
        actions (List[Action]): List of available actions
        n (Optional[int]): Number of latest messages used to provide context for action execution. It uses all the messages in short term memory by default. 
        is_human (bool): Whether this agent represents a human user
        version (int): Version number of the agent, default is 0. 
    """

    name: str # should be unique
    description: str
    llm_config: Optional[LLMConfig] = None
    llm: Optional[BaseLLM] = None
    agent_id: Optional[str] = Field(default_factory=generate_id)
    system_prompt: Optional[str] = None
    short_term_memory: Optional[ShortTermMemory] = Field(default_factory=ShortTermMemory) # store short term memory for a single workflow.
    use_long_term_memory: Optional[bool] = False
    storage_handler: Optional[StorageHandler] = None
    long_term_memory: Optional[LongTermMemory] = None
    long_term_memory_manager: Optional[MemoryManager] = None
    actions: List[Action] = Field(default=None)
    n: int = Field(default=None, description="number of latest messages used to provide context for action execution. It uses all the messages in short term memory by default.")
    is_human: bool = Field(default=False)
    version: int = 0 

    def init_module(self):
        if not self.is_human:
            self.init_llm()
        if self.use_long_term_memory:
            self.init_long_term_memory()
        self.actions = [] if self.actions is None else self.actions
        self._action_map = {action.name: action for action in self.actions} if self.actions else dict()
        self._save_ignore_fields = ["llm", "llm_config"]
        self.init_context_extractor()

    # def __call__(self, *args, **kwargs) -> Message:
    #     """Make the agent callable and automatically choose between sync and async execution"""
    #     if asyncio.iscoroutinefunction(self.async_execute) and asyncio.get_event_loop().is_running():
    #         # If the operator is in an asynchronous environment and has an execute_async method, return a coroutine
    #         return self.async_execute(*args, **kwargs)
    #     # Otherwise, use the synchronous method
    #     return self.execute(*args, **kwargs)

    def __call__(self, *args: Any, **kwargs: Any) -> Union[dict, Coroutine[Any, Any, dict]]:
        """Make the operator callable and automatically choose between sync and async execution."""
        try:
            # Safe way to check if we're inside an async environment
            asyncio.get_running_loop()
            return self.async_execute(*args, **kwargs)
        except RuntimeError:
            # No running loop — likely in sync context or worker thread
            return self.execute(*args, **kwargs)
    
    def _prepare_execution(
        self,
        action_name: str,
        msgs: Optional[List[Message]] = None,
        action_input_data: Optional[dict] = None,
        **kwargs
    ) -> Tuple[Action, dict]:
        """Prepare for action execution by updating memory and getting inputs.
        
        Helper method used by both execute and aexecute methods.
        
        Args:
            action_name: The name of the action to execute
            msgs: Optional list of messages providing context for the action
            action_input_data: Optional pre-extracted input data for the action
            **kwargs: Additional workflow parameters
            
        Returns:
            Tuple containing the action object and input data
            
        Raises:
            AssertionError: If neither msgs nor action_input_data is provided
        """
        assert msgs is not None or action_input_data is not None, "must provide either `msgs` or `action_input_data`"
        action = self.get_action(action_name=action_name)

        # update short-term memory
        if msgs is not None:
            # directly add messages to short-term memory
            self.short_term_memory.add_messages(msgs)
        if action_input_data is not None:
            # create a message from action_input_data and add it to short-term memory
            input_message = Message(
                content = action_input_data,
                next_actions = [action_name],
                msg_type = MessageType.INPUT, 
                wf_goal = kwargs.get("wf_goal", None),
                wf_task = kwargs.get("wf_task", None),
                wf_task_desc = kwargs.get("wf_task_desc", None)
            )
            self.short_term_memory.add_message(input_message)
        
        # obtain action input data from short term memory if not provided
        action_input_data = action_input_data or self.get_action_inputs(action=action)
        
        return action, action_input_data
    
    def _create_output_message(
        self,
        action_output,
        prompt: str,
        action_name: str,
        return_msg_type: Optional[MessageType] = MessageType.UNKNOWN,
        **kwargs
    ) -> Message:
        """Create a message from execution results and update memory.
        
        Helper method used by both execute and aexecute methods.
        
        Args:
            action_output: The output from action execution
            prompt: The prompt used for execution
            action_name: The name of the executed action
            return_msg_type: Message type for the return message
            **kwargs: Additional workflow parameters
            
        Returns:
            Message object containing execution results
        """
        # formulate a message
        message = Message(
            content=action_output, 
            agent=self.name,
            action=action_name,
            prompt=prompt, 
            msg_type=return_msg_type,
            wf_goal = kwargs.get("wf_goal", None),
            wf_task = kwargs.get("wf_task", None),
            wf_task_desc = kwargs.get("wf_task_desc", None)
        )

        # update short-term memory
        self.short_term_memory.add_message(message)
        
        return message
    
    async def async_execute(
        self, 
        action_name: str, 
        msgs: Optional[List[Message]] = None, 
        action_input_data: Optional[dict] = None, 
        return_msg_type: Optional[MessageType] = MessageType.UNKNOWN,
        return_action_input_data: Optional[bool] = False, 
        **kwargs
    ) -> Union[Message, Tuple[Message, dict]]:
        """Execute an action asynchronously with the given context and return results.

        This is the async version of the execute method, allowing it to perform actions
        based on the current conversation context.

        Args:
            action_name: The name of the action to execute
            msgs: Optional list of messages providing context for the action
            action_input_data: Optional pre-extracted input data for the action
            return_msg_type: Message type for the return message
            **kwargs (Any): Additional parameters, may include workflow information
        
        Returns:
            Message: A message containing the execution results
        """
        action, action_input_data = self._prepare_execution(
            action_name=action_name,
            msgs=msgs,
            action_input_data=action_input_data,
            **kwargs
        )

        # execute action asynchronously
        async_execute_source = inspect.getsource(action.async_execute)
        if "NotImplementedError" in async_execute_source:
            # if the async_execute method is not implemented, use the execute method instead
            execution_results = action.execute(
                llm=self.llm, 
                inputs=action_input_data, 
                sys_msg=self.system_prompt,
                return_prompt=True,
                **kwargs
            )
        else:
            execution_results = await action.async_execute(
                llm=self.llm, 
                inputs=action_input_data, 
                sys_msg=self.system_prompt,
                return_prompt=True,
                **kwargs
        )
        action_output, prompt = execution_results

        message = self._create_output_message(
            action_output=action_output,
            prompt=prompt,
            action_name=action_name,
            return_msg_type=return_msg_type,
            **kwargs
        )
        if return_action_input_data:
            return message, action_input_data
        return message
    
    def execute(
        self, 
        action_name: str, 
        msgs: Optional[List[Message]] = None, 
        action_input_data: Optional[dict] = None, 
        return_msg_type: Optional[MessageType] = MessageType.UNKNOWN,
        return_action_input_data: Optional[bool] = False, 
        **kwargs
    ) -> Union[Message, Tuple[Message, dict]]:
        """Execute an action with the given context and return results.

        This is the core method for agent functionality, allowing it to perform actions
        based on the current conversation context.

        Args:
            action_name: The name of the action to execute
            msgs: Optional list of messages providing context for the action
            action_input_data: Optional pre-extracted input data for the action
            return_msg_type: Message type for the return message
            **kwargs (Any): Additional parameters, may include workflow information
        
        Returns:
            Message: A message containing the execution results
        """
        action, action_input_data = self._prepare_execution(
            action_name=action_name,
            msgs=msgs,
            action_input_data=action_input_data,
            **kwargs
        )

        # execute action
        execution_results = action.execute(
            llm=self.llm, 
            inputs=action_input_data, 
            sys_msg=self.system_prompt,
            return_prompt=True,
            **kwargs
        )
        action_output, prompt = execution_results

        message = self._create_output_message(
            action_output=action_output,
            prompt=prompt,
            action_name=action_name,
            return_msg_type=return_msg_type,
            **kwargs
        )
        if return_action_input_data:
            return message, action_input_data
        return message
    
    def init_llm(self):
        """
        Initialize the language model for the agent.
        """
        # Only initialize LLM if not human and LLM is provided
        if not self.is_human and (not self.llm_config and not self.llm):
            raise ValueError("must provide `llm_config` or `llm` when `is_human` is False")
        if not self.is_human and (self.llm_config or self.llm):
            if self.llm_config and not self.llm:
                llm_cls = MODEL_REGISTRY.get_model(self.llm_config.llm_type)
                self.llm = llm_cls(config=self.llm_config)
            if self.llm:
                self.llm_config = self.llm.config
        # If is_human=True or no LLM provided, self.llm remains None

    def init_long_term_memory(self):
        """
        Initialize long-term memory components.
        """
        assert self.storage_handler is not None, "must provide ``storage_handler`` when use_long_term_memory=True"
        # TODO revise the initialisation of long_term_memory and long_term_memory_manager
        if not self.long_term_memory:
            self.long_term_memory = LongTermMemory()
        if not self.long_term_memory_manager:
            self.long_term_memory_manager = MemoryManager(
                storage_handler=self.storage_handler,
                memory=self.long_term_memory
            )
    
    def init_context_extractor(self):
        """
        Initialize the context extraction action.
        """
        cext_action = ContextExtraction()
        self.cext_action_name = cext_action.name
        self.add_action(cext_action)

    def add_action(self, action: Type[Action]):
        """
        Add a new action to the agent's available actions.

        Args:
            action: The action instance to add
        """
        action_name  = action.name
        if action_name in self._action_map:
            return
        self.actions.append(action)
        self._action_map[action_name] = action

    def check_action_name(self, action_name: str):
        """
        Check if an action name is valid for this agent.
                
        Args:
            action_name: Name of the action to check
        """
        if action_name not in self._action_map:
            raise KeyError(f"'{action_name}' is an invalid action for {self.name}! Available action names: {list(self._action_map.keys())}")
    
    def get_action(self, action_name: str) -> Action:
        """
        Retrieves the Action instance associated with the given name.
        
        Args:
            action_name: Name of the action to retrieve
            
        Returns:
            The Action instance with the specified name
        """
        self.check_action_name(action_name=action_name)
        return self._action_map[action_name]
    
    def get_action_name(self, action_cls: Type[Action]) -> str:
        """
        Searches through the agent's actions to find one matching the specified type.
        
        Args:
            action_cls: The Action class type to search for
            
        Returns:
            The name of the matching action
        """
        for name, action in self._action_map.items():
            if isinstance(action, action_cls):
                return name
        raise ValueError(f"Couldn't find an action that matches Type '{action_cls.__name__}'")
    
    def get_action_inputs(self, action: Action) -> Union[dict, None]:
        """
        Uses the context extraction action to determine appropriate inputs
        for the specified action based on the conversation history.
        
        Args:
            action: The action for which to extract inputs
            
        Returns:
            Dictionary of extracted input data, or None if extraction fails
        """
        # return the input data of an action.
        context = self.short_term_memory.get(n=self.n)
        cext_action = self.get_action(self.cext_action_name)
        action_inputs = cext_action.execute(llm=self.llm, action=action, context=context)
        return action_inputs
    
    def get_all_actions(self) -> List[Action]:
        """Get all actions except the context extraction action.
        
        Returns:
            List of Action instances available for execution
        """
        actions = [action for action in self.actions if action.name != self.cext_action_name]
        return actions
    
    def get_agent_profile(self, action_names: List[str] = None) -> str:
        """Generate a human-readable profile of the agent and its capabilities.
        
        Args:
            action_names: Optional list of action names to include in the profile.
                          If None, all actions are included.
            
        Returns:
            A formatted string containing the agent profile
        """
        all_actions = self.get_all_actions()
        if action_names is None:
            # if `action_names` is None, return description of all actions 
            action_descriptions = "\n".join([f"  - {action.name}: {action.description}" for action in all_actions])
        else: 
            # otherwise, only return description of actions that matches `action_names`
            action_descriptions = "\n".join([f"  - {action.name}: {action.description}" for action in all_actions if action.name in action_names])
        profile = f"Agent Name: {self.name}\nDescription: {self.description}\nAvailable Actions:\n{action_descriptions}"
        return profile

    def clear_short_term_memory(self):
        """
        Remove all content from the agent's short-term memory.
        """
        pass 
        
    def __eq__(self, other: "Agent"):
        return self.agent_id == other.agent_id

    def __hash__(self):
        return self.agent_id
    
    def get_prompts(self) -> dict:
        """
        Get all the prompts of the agent.
        
        Returns:
            dict: A dictionary with keys in the format 'agent_name::action_name' and values
                containing the system_prompt and action prompt.
        """
        prompts = {}
        for action in self.get_all_actions():
            prompts[action.name] = {
                "system_prompt": self.system_prompt, 
                "prompt": action.prompt
            }
        return prompts
    
    def set_prompt(self, action_name: str, prompt: str, system_prompt: Optional[str] = None) -> bool:
        """
        Set the prompt for a specific action of this agent.
        
        Args:
            action_name: Name of the action whose prompt should be updated
            prompt: New prompt text to set for the action
            system_prompt: Optional new system prompt to set for the agent
            
        Returns:
            bool: True if the prompt was successfully updated, False otherwise
            
        Raises:
            KeyError: If the action_name does not exist for this agent
        """
        try:
            action = self.get_action(action_name)
            action.prompt = prompt
            
            if system_prompt is not None:
                self.system_prompt = system_prompt
                
            return True
        except KeyError:
            raise KeyError(f"Action '{action_name}' not found in agent '{self.name}'")
        
    def set_prompts(self, prompts: dict) -> bool:
        """
        Set the prompts for all actions of this agent.
        
        Args:
            prompts: A dictionary with keys in the format 'action_name' and values
                containing the system_prompt and action prompt.
        
        Returns:
            bool: True if the prompts were successfully updated, False otherwise
        """
        for action_name, prompt_data in prompts.items():
            # self.set_prompt(action_name, prompt_data["prompt"], prompt_data["system_prompt"])
            if not isinstance(prompt_data, dict):
                raise ValueError(f"Invalid prompt data for action '{action_name}'. Expected a dictionary with 'prompt' and 'system_prompt' (optional) keys.")
            if "prompt" not in prompt_data:
                raise ValueError(f"Missing 'prompt' key in prompt data for action '{action_name}'.")
            self.set_prompt(action_name, prompt_data["prompt"], prompt_data.get("system_prompt", None))
        return True

    def save_module(self, path: str, ignore: List[str] = [], **kwargs)-> str:
        """Save the agent to persistent storage.
                
        Args:
            path: Path where the agent should be saved
            ignore: List of field names to exclude from serialization
            **kwargs (Any): Additional parameters for the save operation
            
        Returns:
            The path where the agent was saved
        """
        ignore_fields = self._save_ignore_fields + ignore
        super().save_module(path=path, ignore=ignore_fields, **kwargs)


    @classmethod
    def from_dict(cls, data: Dict, llm_config: Optional[LLMConfig] = None, **kwargs) -> 'Agent':
        """
        Create an agent instance from a dictionary.

        Args:
            data: The dictionary containing all necessary configuration to recreate this agent
            llm_config: The LLMConfig instance
        
        Returns:
            Agent: The agent instance
        """
<<<<<<< HEAD
        data = add_llm_config_to_agent_dict(data, llm_config)
        agent = cls._create_instance(data)
=======
        agent = super().load_module(path=path, **kwargs)
        if llm_config is not None:
            agent["llm_config"] = llm_config.to_dict()
>>>>>>> 98fa23cc
        return agent 


    def get_config(self) -> Dict:
        """
        Get a dictionary containing all necessary configuration to recreate this agent.
        
        Returns:
            dict: A configuration dictionary that can be used to initialize a new Agent instance
            with the same properties as this one.
        """
        config = self.to_dict()
        return config<|MERGE_RESOLUTION|>--- conflicted
+++ resolved
@@ -517,14 +517,8 @@
         Returns:
             Agent: The agent instance
         """
-<<<<<<< HEAD
         data = add_llm_config_to_agent_dict(data, llm_config)
         agent = cls._create_instance(data)
-=======
-        agent = super().load_module(path=path, **kwargs)
-        if llm_config is not None:
-            agent["llm_config"] = llm_config.to_dict()
->>>>>>> 98fa23cc
         return agent 
 
 
