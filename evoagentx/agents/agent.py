<<<<<<< HEAD
from pydantic import Field
from typing import Type, Optional, Union, Tuple, List

from ..core.module import BaseModule
from ..core.module_utils import generate_id
from ..core.message import Message, MessageType
from ..core.registry import MODEL_REGISTRY
from ..core.parser import Parser
from ..models.model_configs import LLMConfig
from ..models.base_model import BaseLLM
from ..memory.memory import ShortTermMemory
from ..memory.long_term_memory import LongTermMemory
from ..memory.memory_manager import MemoryManager
from ..storages.base import StorageHandler
from ..actions.action import Action
from ..actions.action import ContextExtraction


class Agent(BaseModule):

    name: str # should be unique
    description: str
    llm_config: Optional[LLMConfig] = None
    llm: Optional[BaseLLM] = None
    agent_id: Optional[str] = Field(default_factory=generate_id)
    system_prompt: Optional[str] = None
    short_term_memory: Optional[ShortTermMemory] = Field(default_factory=ShortTermMemory) # store short term memory for a single workflow.
    use_long_term_memory: Optional[bool] = False
    storage_handler: Optional[StorageHandler] = None
    long_term_memory: Optional[LongTermMemory] = None
    long_term_memory_manager: Optional[MemoryManager] = None
    actions: List[Action] = Field(default=None)
    n: int = Field(default=None, description="number of latest messages used to provide context for action execution. It uses all the messages in short term memory by default.")
    is_human: bool = Field(default=False)
    version: int = 0 

    def init_module(self):
        if not self.is_human:
            self.init_llm()
        if self.use_long_term_memory:
            self.init_long_term_memory()
        self.actions = [] if self.actions is None else self.actions
        self._action_map = {action.name: action for action in self.actions} if self.actions else dict()
        self._save_ignore_fields = ["llm"]
        self.init_context_extractor()

    def execute(
        self, 
        action_name: str, 
        msgs: Optional[List[Message]] = None, 
        action_input_data: Optional[dict] = None, 
        return_msg_type: Optional[MessageType] = MessageType.UNKNOWN,
        **kwargs
    ) -> Message:
        """
        Execute an action.

        Args:
            action_name (str): the name of the action to execute. 
            msgs (List[Message]): the context for the current task. 
        
        Returns:
            Message: a message that contains the execution results. 
        """
        assert msgs is not None or action_input_data is not None, "must provide either `msgs` or `action_input_data` in execute(...)"
        action = self.get_action(action_name=action_name)

        # update short-term memory
        if msgs is not None:
            self.short_term_memory.add_messages(msgs)
        
        # obtain action input data from short term memory
        action_input_data = action_input_data or self.get_action_inputs(action=action)

        # execute action
        execution_results: Tuple[Parser, str] = action.execute(
            llm=self.llm, 
            inputs=action_input_data, 
            sys_msg=self.system_prompt,
            return_prompt=True
        )
        action_output, prompt = execution_results

        # formulate a message
        message = Message(
            # content=action_output.to_str(),
            content=action_output, 
            agent=self.name,
            action=action_name,
            prompt=prompt, 
            msg_type=return_msg_type,
            wf_goal = kwargs.get("wf_goal", None),
            wf_task = kwargs.get("wf_task", None),
            wf_task_desc = kwargs.get("wf_task_desc", None)
        )
        print(message)

        # update short-term memory
        self.short_term_memory.add_message(message)

        return message
    
    async def execute_async(
        self, 
        action_name: str, 
        msgs: Optional[List[Message]] = None, 
        action_input_data: Optional[dict] = None, 
        return_msg_type: Optional[MessageType] = MessageType.UNKNOWN,
        history: Optional[List[Message]] = None,
        sys_msg: Optional[str] = None,
        **kwargs
    ) -> Message:
        """
        Execute an action.

        Args:
            action_name (str): the name of the action to execute. 
            msgs (List[Message]): the context for the current task. 
        
        Returns:
            Message: a message that contains the execution results. 
        """
        assert msgs is not None or action_input_data is not None, "must provide either `msgs` or `action_input_data` in execute(...)"
        action = self.get_action(action_name=action_name)

        # update short-term memory
        if msgs is not None:
            self.short_term_memory.add_messages(msgs)
        
        # obtain action input data from short term memory
        action_input_data = action_input_data or self.get_action_inputs(action=action)
        history = history if history else self.short_term_memory.get(n=self.n)
        sys_msg = sys_msg if sys_msg else self.system_prompt
        # execute action
        execution_results: Tuple[Parser, str] = await action.execute(
            llm=self.llm, 
            inputs=action_input_data, 
            sys_msg=sys_msg,
            history=history,
            return_prompt=True
        )
        action_output, prompt = execution_results

        # formulate a message
        message = Message(
            content=action_output,
            agent=self.name,
            action=action_name,
            prompt=prompt, 
            msg_type=return_msg_type,
            wf_goal = kwargs.get("wf_goal", None),
            wf_task = kwargs.get("wf_task", None),
            wf_task_desc = kwargs.get("wf_task_desc", None)
        )

        # update short-term memory
        self.short_term_memory.add_message(message)

        return message
    
    def init_llm(self):
        assert self.llm_config or self.llm, "must provide either 'llm_config' or 'llm' when is_human=False"
        if self.llm_config and not self.llm:
            llm_cls = MODEL_REGISTRY.get_model(self.llm_config.llm_type)
            self.llm = llm_cls(config=self.llm_config)
        if self.llm:
            self.llm_config = self.llm.config

    def init_long_term_memory(self):
        assert self.storage_handler is not None, "must provide ``storage_handler`` when use_long_term_memory=True"
        # TODO revise the initialisation of long_term_memory and long_term_memory_manager
        if not self.long_term_memory:
            self.long_term_memory = LongTermMemory()
        if not self.long_term_memory_manager:
            self.long_term_memory_manager = MemoryManager(
                storage_handler=self.storage_handler,
                memory=self.long_term_memory
            )
    
    def init_context_extractor(self):
        cext_action = ContextExtraction()
        self.cext_action_name = cext_action.name
        self.add_action(cext_action)

    def add_action(self, action: Type[Action]):
        action_name  = action.name
        if action_name in self._action_map:
            return
        self.actions.append(action)
        self._action_map[action_name] = action

    def check_action_name(self, action_name: str):
        if action_name not in self._action_map:
            raise KeyError(f"'{action_name}' is an invalid action for {self.name}! Available action names: {list(self._action_map.keys())}")
    
    def get_action(self, action_name: str) -> Action:
        self.check_action_name(action_name=action_name)
        return self._action_map[action_name]
    
    def get_action_name(self, action_cls: Type[Action]) -> str:
        for name, action in self._action_map.items():
            if isinstance(action, action_cls):
                return name
        raise ValueError(f"Couldn't find an action that matches Type '{action_cls.__name__}'")
    
    def get_action_inputs(self, action: Action) -> Union[dict, None]:
        # return the input data of an action.
        context = self.short_term_memory.get(n=self.n)
        cext_action = self.get_action(self.cext_action_name)
        action_inputs = cext_action.execute(llm=self.llm, action=action, context=context)
        return action_inputs
    
    def get_all_actions(self) -> List[Action]:
        actions = [action for action in self.actions if action.name != self.cext_action_name]
        return actions
    
    def get_agent_profile(self, action_names: List[str] = None) -> str:
        all_actions = self.get_all_actions()
        if action_names is None:
            # if `action_names` is None, return description of all actions 
            action_descriptions = "\n".join([f"  - {action.name}: {action.description}" for action in all_actions])
        else: 
            # otherwise, only return description of actions that matches `action_names`
            action_descriptions = "\n".join([f"  - {action.name}: {action.description}" for action in all_actions if action.name in action_names])
        profile = f"Agent Name: {self.name}\nDescription: {self.description}\nAvailable Actions:\n{action_descriptions}"
        return profile

    def clear_short_term_memory(self):
        """
        remove all the content in the short term memory.
        """
        pass 
        
    def __eq__(self, other: "Agent"):
        return self.agent_id == other.agent_id

    def __hash__(self):
        return self.agent_id
        
    def save_module(self, path: str, ignore: List[str] = [], **kwargs)-> str:
        ignore_fields = self._save_ignore_fields + ignore
        super().save_module(path=path, ignore=ignore_fields, **kwargs)
=======
from pydantic import Field
from typing import Type, Optional, Union, Tuple, List

from ..core.module import BaseModule
from ..core.module_utils import generate_id
from ..core.message import Message, MessageType
from ..core.registry import MODEL_REGISTRY
from ..core.parser import Parser
from ..models.model_configs import LLMConfig
from ..models.base_model import BaseLLM
from ..memory.memory import ShortTermMemory
from ..memory.long_term_memory import LongTermMemory
from ..memory.memory_manager import MemoryManager
from ..storages.base import StorageHandler
from ..actions.action import Action
from ..actions.action import ContextExtraction


class Agent(BaseModule):

    name: str # should be unique
    description: str
    llm_config: Optional[LLMConfig] = None
    llm: Optional[BaseLLM] = None
    agent_id: Optional[str] = Field(default_factory=generate_id)
    system_prompt: Optional[str] = None
    short_term_memory: Optional[ShortTermMemory] = Field(default_factory=ShortTermMemory) # store short term memory for a single workflow.
    use_long_term_memory: Optional[bool] = False
    storage_handler: Optional[StorageHandler] = None
    long_term_memory: Optional[LongTermMemory] = None
    long_term_memory_manager: Optional[MemoryManager] = None
    actions: List[Action] = Field(default=None)
    n: int = Field(default=None, description="number of latest messages used to provide context for action execution. It uses all the messages in short term memory by default.")
    is_human: bool = Field(default=False)
    version: int = 0 

    def init_module(self):
        if not self.is_human:
            self.init_llm()
        if self.use_long_term_memory:
            self.init_long_term_memory()
        self.actions = [] if self.actions is None else self.actions
        self._action_map = {action.name: action for action in self.actions} if self.actions else dict()
        self._save_ignore_fields = ["llm"]
        self.init_context_extractor()

    def execute(
        self, 
        action_name: str, 
        msgs: Optional[List[Message]] = None, 
        action_input_data: Optional[dict] = None, 
        return_msg_type: Optional[MessageType] = MessageType.UNKNOWN,
        **kwargs
    ) -> Message:
        """
        Execute an action.

        Args:
            action_name (str): the name of the action to execute. 
            msgs (List[Message]): the context for the current task. 
        
        Returns:
            Message: a message that contains the execution results. 
        """
        assert msgs is not None or action_input_data is not None, "must provide either `msgs` or `action_input_data` in execute(...)"
        action = self.get_action(action_name=action_name)

        # update short-term memory
        if msgs is not None:
            self.short_term_memory.add_messages(msgs)
        
        # obtain action input data from short term memory
        action_input_data = action_input_data or self.get_action_inputs(action=action)

        # execute action
        execution_results: Tuple[Parser, str] = action.execute(
            llm=self.llm, 
            inputs=action_input_data, 
            sys_msg=self.system_prompt,
            return_prompt=True
        )
        action_output, prompt = execution_results

        # formulate a message
        message = Message(
            # content=action_output.to_str(),
            content=action_output, 
            agent=self.name,
            action=action_name,
            prompt=prompt, 
            msg_type=return_msg_type,
            wf_goal = kwargs.get("wf_goal", None),
            wf_task = kwargs.get("wf_task", None),
            wf_task_desc = kwargs.get("wf_task_desc", None)
        )

        # update short-term memory
        self.short_term_memory.add_message(message)

        return message
    
    def init_llm(self):
        assert self.llm_config or self.llm, "must provide either 'llm_config' or 'llm' when is_human=False"
        if self.llm_config and not self.llm:
            llm_cls = MODEL_REGISTRY.get_model(self.llm_config.llm_type)
            self.llm = llm_cls(config=self.llm_config)
        if self.llm:
            self.llm_config = self.llm.config

    def init_long_term_memory(self):
        assert self.storage_handler is not None, "must provide ``storage_handler`` when use_long_term_memory=True"
        # TODO revise the initialisation of long_term_memory and long_term_memory_manager
        if not self.long_term_memory:
            self.long_term_memory = LongTermMemory()
        if not self.long_term_memory_manager:
            self.long_term_memory_manager = MemoryManager(
                storage_handler=self.storage_handler,
                memory=self.long_term_memory
            )
    
    def init_context_extractor(self):
        cext_action = ContextExtraction()
        self.cext_action_name = cext_action.name
        self.add_action(cext_action)

    def add_action(self, action: Type[Action]):
        action_name  = action.name
        if action_name in self._action_map:
            return
        self.actions.append(action)
        self._action_map[action_name] = action

    def check_action_name(self, action_name: str):
        if action_name not in self._action_map:
            raise KeyError(f"'{action_name}' is an invalid action for {self.name}! Available action names: {list(self._action_map.keys())}")
    
    def get_action(self, action_name: str) -> Action:
        self.check_action_name(action_name=action_name)
        return self._action_map[action_name]
    
    def get_action_name(self, action_cls: Type[Action]) -> str:
        for name, action in self._action_map.items():
            if isinstance(action, action_cls):
                return name
        raise ValueError(f"Couldn't find an action that matches Type '{action_cls.__name__}'")
    
    def get_action_inputs(self, action: Action) -> Union[dict, None]:
        # return the input data of an action.
        context = self.short_term_memory.get(n=self.n)
        cext_action = self.get_action(self.cext_action_name)
        action_inputs = cext_action.execute(llm=self.llm, action=action, context=context)
        return action_inputs
    
    def get_all_actions(self) -> List[Action]:
        actions = [action for action in self.actions if action.name != self.cext_action_name]
        return actions
    
    def get_agent_profile(self, action_names: List[str] = None) -> str:
        all_actions = self.get_all_actions()
        if action_names is None:
            # if `action_names` is None, return description of all actions 
            action_descriptions = "\n".join([f"  - {action.name}: {action.description}" for action in all_actions])
        else: 
            # otherwise, only return description of actions that matches `action_names`
            action_descriptions = "\n".join([f"  - {action.name}: {action.description}" for action in all_actions if action.name in action_names])
        profile = f"Agent Name: {self.name}\nDescription: {self.description}\nAvailable Actions:\n{action_descriptions}"
        return profile

    def clear_short_term_memory(self):
        """
        remove all the content in the short term memory.
        """
        pass 
        
    def __eq__(self, other: "Agent"):
        return self.agent_id == other.agent_id

    def __hash__(self):
        return self.agent_id
        
    def save_module(self, path: str, ignore: List[str] = [], **kwargs)-> str:
        ignore_fields = self._save_ignore_fields + ignore
        super().save_module(path=path, ignore=ignore_fields, **kwargs)

    @classmethod
    def load_module(cls, path: str, llm_config: LLMConfig, **kwargs):
        agent = super().load_module(path=path, **kwargs)
        agent["llm_config"] = llm_config.to_dict()
        return agent 
>>>>>>> 555a9d48
<|MERGE_RESOLUTION|>--- conflicted
+++ resolved
@@ -1,434 +1,189 @@
-<<<<<<< HEAD
-from pydantic import Field
-from typing import Type, Optional, Union, Tuple, List
-
-from ..core.module import BaseModule
-from ..core.module_utils import generate_id
-from ..core.message import Message, MessageType
-from ..core.registry import MODEL_REGISTRY
-from ..core.parser import Parser
-from ..models.model_configs import LLMConfig
-from ..models.base_model import BaseLLM
-from ..memory.memory import ShortTermMemory
-from ..memory.long_term_memory import LongTermMemory
-from ..memory.memory_manager import MemoryManager
-from ..storages.base import StorageHandler
-from ..actions.action import Action
-from ..actions.action import ContextExtraction
-
-
-class Agent(BaseModule):
-
-    name: str # should be unique
-    description: str
-    llm_config: Optional[LLMConfig] = None
-    llm: Optional[BaseLLM] = None
-    agent_id: Optional[str] = Field(default_factory=generate_id)
-    system_prompt: Optional[str] = None
-    short_term_memory: Optional[ShortTermMemory] = Field(default_factory=ShortTermMemory) # store short term memory for a single workflow.
-    use_long_term_memory: Optional[bool] = False
-    storage_handler: Optional[StorageHandler] = None
-    long_term_memory: Optional[LongTermMemory] = None
-    long_term_memory_manager: Optional[MemoryManager] = None
-    actions: List[Action] = Field(default=None)
-    n: int = Field(default=None, description="number of latest messages used to provide context for action execution. It uses all the messages in short term memory by default.")
-    is_human: bool = Field(default=False)
-    version: int = 0 
-
-    def init_module(self):
-        if not self.is_human:
-            self.init_llm()
-        if self.use_long_term_memory:
-            self.init_long_term_memory()
-        self.actions = [] if self.actions is None else self.actions
-        self._action_map = {action.name: action for action in self.actions} if self.actions else dict()
-        self._save_ignore_fields = ["llm"]
-        self.init_context_extractor()
-
-    def execute(
-        self, 
-        action_name: str, 
-        msgs: Optional[List[Message]] = None, 
-        action_input_data: Optional[dict] = None, 
-        return_msg_type: Optional[MessageType] = MessageType.UNKNOWN,
-        **kwargs
-    ) -> Message:
-        """
-        Execute an action.
-
-        Args:
-            action_name (str): the name of the action to execute. 
-            msgs (List[Message]): the context for the current task. 
-        
-        Returns:
-            Message: a message that contains the execution results. 
-        """
-        assert msgs is not None or action_input_data is not None, "must provide either `msgs` or `action_input_data` in execute(...)"
-        action = self.get_action(action_name=action_name)
-
-        # update short-term memory
-        if msgs is not None:
-            self.short_term_memory.add_messages(msgs)
-        
-        # obtain action input data from short term memory
-        action_input_data = action_input_data or self.get_action_inputs(action=action)
-
-        # execute action
-        execution_results: Tuple[Parser, str] = action.execute(
-            llm=self.llm, 
-            inputs=action_input_data, 
-            sys_msg=self.system_prompt,
-            return_prompt=True
-        )
-        action_output, prompt = execution_results
-
-        # formulate a message
-        message = Message(
-            # content=action_output.to_str(),
-            content=action_output, 
-            agent=self.name,
-            action=action_name,
-            prompt=prompt, 
-            msg_type=return_msg_type,
-            wf_goal = kwargs.get("wf_goal", None),
-            wf_task = kwargs.get("wf_task", None),
-            wf_task_desc = kwargs.get("wf_task_desc", None)
-        )
-        print(message)
-
-        # update short-term memory
-        self.short_term_memory.add_message(message)
-
-        return message
-    
-    async def execute_async(
-        self, 
-        action_name: str, 
-        msgs: Optional[List[Message]] = None, 
-        action_input_data: Optional[dict] = None, 
-        return_msg_type: Optional[MessageType] = MessageType.UNKNOWN,
-        history: Optional[List[Message]] = None,
-        sys_msg: Optional[str] = None,
-        **kwargs
-    ) -> Message:
-        """
-        Execute an action.
-
-        Args:
-            action_name (str): the name of the action to execute. 
-            msgs (List[Message]): the context for the current task. 
-        
-        Returns:
-            Message: a message that contains the execution results. 
-        """
-        assert msgs is not None or action_input_data is not None, "must provide either `msgs` or `action_input_data` in execute(...)"
-        action = self.get_action(action_name=action_name)
-
-        # update short-term memory
-        if msgs is not None:
-            self.short_term_memory.add_messages(msgs)
-        
-        # obtain action input data from short term memory
-        action_input_data = action_input_data or self.get_action_inputs(action=action)
-        history = history if history else self.short_term_memory.get(n=self.n)
-        sys_msg = sys_msg if sys_msg else self.system_prompt
-        # execute action
-        execution_results: Tuple[Parser, str] = await action.execute(
-            llm=self.llm, 
-            inputs=action_input_data, 
-            sys_msg=sys_msg,
-            history=history,
-            return_prompt=True
-        )
-        action_output, prompt = execution_results
-
-        # formulate a message
-        message = Message(
-            content=action_output,
-            agent=self.name,
-            action=action_name,
-            prompt=prompt, 
-            msg_type=return_msg_type,
-            wf_goal = kwargs.get("wf_goal", None),
-            wf_task = kwargs.get("wf_task", None),
-            wf_task_desc = kwargs.get("wf_task_desc", None)
-        )
-
-        # update short-term memory
-        self.short_term_memory.add_message(message)
-
-        return message
-    
-    def init_llm(self):
-        assert self.llm_config or self.llm, "must provide either 'llm_config' or 'llm' when is_human=False"
-        if self.llm_config and not self.llm:
-            llm_cls = MODEL_REGISTRY.get_model(self.llm_config.llm_type)
-            self.llm = llm_cls(config=self.llm_config)
-        if self.llm:
-            self.llm_config = self.llm.config
-
-    def init_long_term_memory(self):
-        assert self.storage_handler is not None, "must provide ``storage_handler`` when use_long_term_memory=True"
-        # TODO revise the initialisation of long_term_memory and long_term_memory_manager
-        if not self.long_term_memory:
-            self.long_term_memory = LongTermMemory()
-        if not self.long_term_memory_manager:
-            self.long_term_memory_manager = MemoryManager(
-                storage_handler=self.storage_handler,
-                memory=self.long_term_memory
-            )
-    
-    def init_context_extractor(self):
-        cext_action = ContextExtraction()
-        self.cext_action_name = cext_action.name
-        self.add_action(cext_action)
-
-    def add_action(self, action: Type[Action]):
-        action_name  = action.name
-        if action_name in self._action_map:
-            return
-        self.actions.append(action)
-        self._action_map[action_name] = action
-
-    def check_action_name(self, action_name: str):
-        if action_name not in self._action_map:
-            raise KeyError(f"'{action_name}' is an invalid action for {self.name}! Available action names: {list(self._action_map.keys())}")
-    
-    def get_action(self, action_name: str) -> Action:
-        self.check_action_name(action_name=action_name)
-        return self._action_map[action_name]
-    
-    def get_action_name(self, action_cls: Type[Action]) -> str:
-        for name, action in self._action_map.items():
-            if isinstance(action, action_cls):
-                return name
-        raise ValueError(f"Couldn't find an action that matches Type '{action_cls.__name__}'")
-    
-    def get_action_inputs(self, action: Action) -> Union[dict, None]:
-        # return the input data of an action.
-        context = self.short_term_memory.get(n=self.n)
-        cext_action = self.get_action(self.cext_action_name)
-        action_inputs = cext_action.execute(llm=self.llm, action=action, context=context)
-        return action_inputs
-    
-    def get_all_actions(self) -> List[Action]:
-        actions = [action for action in self.actions if action.name != self.cext_action_name]
-        return actions
-    
-    def get_agent_profile(self, action_names: List[str] = None) -> str:
-        all_actions = self.get_all_actions()
-        if action_names is None:
-            # if `action_names` is None, return description of all actions 
-            action_descriptions = "\n".join([f"  - {action.name}: {action.description}" for action in all_actions])
-        else: 
-            # otherwise, only return description of actions that matches `action_names`
-            action_descriptions = "\n".join([f"  - {action.name}: {action.description}" for action in all_actions if action.name in action_names])
-        profile = f"Agent Name: {self.name}\nDescription: {self.description}\nAvailable Actions:\n{action_descriptions}"
-        return profile
-
-    def clear_short_term_memory(self):
-        """
-        remove all the content in the short term memory.
-        """
-        pass 
-        
-    def __eq__(self, other: "Agent"):
-        return self.agent_id == other.agent_id
-
-    def __hash__(self):
-        return self.agent_id
-        
-    def save_module(self, path: str, ignore: List[str] = [], **kwargs)-> str:
-        ignore_fields = self._save_ignore_fields + ignore
-        super().save_module(path=path, ignore=ignore_fields, **kwargs)
-=======
-from pydantic import Field
-from typing import Type, Optional, Union, Tuple, List
-
-from ..core.module import BaseModule
-from ..core.module_utils import generate_id
-from ..core.message import Message, MessageType
-from ..core.registry import MODEL_REGISTRY
-from ..core.parser import Parser
-from ..models.model_configs import LLMConfig
-from ..models.base_model import BaseLLM
-from ..memory.memory import ShortTermMemory
-from ..memory.long_term_memory import LongTermMemory
-from ..memory.memory_manager import MemoryManager
-from ..storages.base import StorageHandler
-from ..actions.action import Action
-from ..actions.action import ContextExtraction
-
-
-class Agent(BaseModule):
-
-    name: str # should be unique
-    description: str
-    llm_config: Optional[LLMConfig] = None
-    llm: Optional[BaseLLM] = None
-    agent_id: Optional[str] = Field(default_factory=generate_id)
-    system_prompt: Optional[str] = None
-    short_term_memory: Optional[ShortTermMemory] = Field(default_factory=ShortTermMemory) # store short term memory for a single workflow.
-    use_long_term_memory: Optional[bool] = False
-    storage_handler: Optional[StorageHandler] = None
-    long_term_memory: Optional[LongTermMemory] = None
-    long_term_memory_manager: Optional[MemoryManager] = None
-    actions: List[Action] = Field(default=None)
-    n: int = Field(default=None, description="number of latest messages used to provide context for action execution. It uses all the messages in short term memory by default.")
-    is_human: bool = Field(default=False)
-    version: int = 0 
-
-    def init_module(self):
-        if not self.is_human:
-            self.init_llm()
-        if self.use_long_term_memory:
-            self.init_long_term_memory()
-        self.actions = [] if self.actions is None else self.actions
-        self._action_map = {action.name: action for action in self.actions} if self.actions else dict()
-        self._save_ignore_fields = ["llm"]
-        self.init_context_extractor()
-
-    def execute(
-        self, 
-        action_name: str, 
-        msgs: Optional[List[Message]] = None, 
-        action_input_data: Optional[dict] = None, 
-        return_msg_type: Optional[MessageType] = MessageType.UNKNOWN,
-        **kwargs
-    ) -> Message:
-        """
-        Execute an action.
-
-        Args:
-            action_name (str): the name of the action to execute. 
-            msgs (List[Message]): the context for the current task. 
-        
-        Returns:
-            Message: a message that contains the execution results. 
-        """
-        assert msgs is not None or action_input_data is not None, "must provide either `msgs` or `action_input_data` in execute(...)"
-        action = self.get_action(action_name=action_name)
-
-        # update short-term memory
-        if msgs is not None:
-            self.short_term_memory.add_messages(msgs)
-        
-        # obtain action input data from short term memory
-        action_input_data = action_input_data or self.get_action_inputs(action=action)
-
-        # execute action
-        execution_results: Tuple[Parser, str] = action.execute(
-            llm=self.llm, 
-            inputs=action_input_data, 
-            sys_msg=self.system_prompt,
-            return_prompt=True
-        )
-        action_output, prompt = execution_results
-
-        # formulate a message
-        message = Message(
-            # content=action_output.to_str(),
-            content=action_output, 
-            agent=self.name,
-            action=action_name,
-            prompt=prompt, 
-            msg_type=return_msg_type,
-            wf_goal = kwargs.get("wf_goal", None),
-            wf_task = kwargs.get("wf_task", None),
-            wf_task_desc = kwargs.get("wf_task_desc", None)
-        )
-
-        # update short-term memory
-        self.short_term_memory.add_message(message)
-
-        return message
-    
-    def init_llm(self):
-        assert self.llm_config or self.llm, "must provide either 'llm_config' or 'llm' when is_human=False"
-        if self.llm_config and not self.llm:
-            llm_cls = MODEL_REGISTRY.get_model(self.llm_config.llm_type)
-            self.llm = llm_cls(config=self.llm_config)
-        if self.llm:
-            self.llm_config = self.llm.config
-
-    def init_long_term_memory(self):
-        assert self.storage_handler is not None, "must provide ``storage_handler`` when use_long_term_memory=True"
-        # TODO revise the initialisation of long_term_memory and long_term_memory_manager
-        if not self.long_term_memory:
-            self.long_term_memory = LongTermMemory()
-        if not self.long_term_memory_manager:
-            self.long_term_memory_manager = MemoryManager(
-                storage_handler=self.storage_handler,
-                memory=self.long_term_memory
-            )
-    
-    def init_context_extractor(self):
-        cext_action = ContextExtraction()
-        self.cext_action_name = cext_action.name
-        self.add_action(cext_action)
-
-    def add_action(self, action: Type[Action]):
-        action_name  = action.name
-        if action_name in self._action_map:
-            return
-        self.actions.append(action)
-        self._action_map[action_name] = action
-
-    def check_action_name(self, action_name: str):
-        if action_name not in self._action_map:
-            raise KeyError(f"'{action_name}' is an invalid action for {self.name}! Available action names: {list(self._action_map.keys())}")
-    
-    def get_action(self, action_name: str) -> Action:
-        self.check_action_name(action_name=action_name)
-        return self._action_map[action_name]
-    
-    def get_action_name(self, action_cls: Type[Action]) -> str:
-        for name, action in self._action_map.items():
-            if isinstance(action, action_cls):
-                return name
-        raise ValueError(f"Couldn't find an action that matches Type '{action_cls.__name__}'")
-    
-    def get_action_inputs(self, action: Action) -> Union[dict, None]:
-        # return the input data of an action.
-        context = self.short_term_memory.get(n=self.n)
-        cext_action = self.get_action(self.cext_action_name)
-        action_inputs = cext_action.execute(llm=self.llm, action=action, context=context)
-        return action_inputs
-    
-    def get_all_actions(self) -> List[Action]:
-        actions = [action for action in self.actions if action.name != self.cext_action_name]
-        return actions
-    
-    def get_agent_profile(self, action_names: List[str] = None) -> str:
-        all_actions = self.get_all_actions()
-        if action_names is None:
-            # if `action_names` is None, return description of all actions 
-            action_descriptions = "\n".join([f"  - {action.name}: {action.description}" for action in all_actions])
-        else: 
-            # otherwise, only return description of actions that matches `action_names`
-            action_descriptions = "\n".join([f"  - {action.name}: {action.description}" for action in all_actions if action.name in action_names])
-        profile = f"Agent Name: {self.name}\nDescription: {self.description}\nAvailable Actions:\n{action_descriptions}"
-        return profile
-
-    def clear_short_term_memory(self):
-        """
-        remove all the content in the short term memory.
-        """
-        pass 
-        
-    def __eq__(self, other: "Agent"):
-        return self.agent_id == other.agent_id
-
-    def __hash__(self):
-        return self.agent_id
-        
-    def save_module(self, path: str, ignore: List[str] = [], **kwargs)-> str:
-        ignore_fields = self._save_ignore_fields + ignore
-        super().save_module(path=path, ignore=ignore_fields, **kwargs)
-
-    @classmethod
-    def load_module(cls, path: str, llm_config: LLMConfig, **kwargs):
-        agent = super().load_module(path=path, **kwargs)
-        agent["llm_config"] = llm_config.to_dict()
-        return agent 
->>>>>>> 555a9d48
+from pydantic import Field
+from typing import Type, Optional, Union, Tuple, List
+
+from ..core.module import BaseModule
+from ..core.module_utils import generate_id
+from ..core.message import Message, MessageType
+from ..core.registry import MODEL_REGISTRY
+from ..core.parser import Parser
+from ..models.model_configs import LLMConfig
+from ..models.base_model import BaseLLM
+from ..memory.memory import ShortTermMemory
+from ..memory.long_term_memory import LongTermMemory
+from ..memory.memory_manager import MemoryManager
+from ..storages.base import StorageHandler
+from ..actions.action import Action
+from ..actions.action import ContextExtraction
+
+
+class Agent(BaseModule):
+
+    name: str # should be unique
+    description: str
+    llm_config: Optional[LLMConfig] = None
+    llm: Optional[BaseLLM] = None
+    agent_id: Optional[str] = Field(default_factory=generate_id)
+    system_prompt: Optional[str] = None
+    short_term_memory: Optional[ShortTermMemory] = Field(default_factory=ShortTermMemory) # store short term memory for a single workflow.
+    use_long_term_memory: Optional[bool] = False
+    storage_handler: Optional[StorageHandler] = None
+    long_term_memory: Optional[LongTermMemory] = None
+    long_term_memory_manager: Optional[MemoryManager] = None
+    actions: List[Action] = Field(default=None)
+    n: int = Field(default=None, description="number of latest messages used to provide context for action execution. It uses all the messages in short term memory by default.")
+    is_human: bool = Field(default=False)
+    version: int = 0 
+
+    def init_module(self):
+        if not self.is_human:
+            self.init_llm()
+        if self.use_long_term_memory:
+            self.init_long_term_memory()
+        self.actions = [] if self.actions is None else self.actions
+        self._action_map = {action.name: action for action in self.actions} if self.actions else dict()
+        self._save_ignore_fields = ["llm"]
+        self.init_context_extractor()
+
+    def execute(
+        self, 
+        action_name: str, 
+        msgs: Optional[List[Message]] = None, 
+        action_input_data: Optional[dict] = None, 
+        return_msg_type: Optional[MessageType] = MessageType.UNKNOWN,
+        **kwargs
+    ) -> Message:
+        """
+        Execute an action.
+
+        Args:
+            action_name (str): the name of the action to execute. 
+            msgs (List[Message]): the context for the current task. 
+        
+        Returns:
+            Message: a message that contains the execution results. 
+        """
+        assert msgs is not None or action_input_data is not None, "must provide either `msgs` or `action_input_data` in execute(...)"
+        action = self.get_action(action_name=action_name)
+
+        # update short-term memory
+        if msgs is not None:
+            self.short_term_memory.add_messages(msgs)
+        
+        # obtain action input data from short term memory
+        action_input_data = action_input_data or self.get_action_inputs(action=action)
+
+        # execute action
+        execution_results: Tuple[Parser, str] = action.execute(
+            llm=self.llm, 
+            inputs=action_input_data, 
+            sys_msg=self.system_prompt,
+            return_prompt=True
+        )
+        action_output, prompt = execution_results
+
+        # formulate a message
+        message = Message(
+            # content=action_output.to_str(),
+            content=action_output, 
+            agent=self.name,
+            action=action_name,
+            prompt=prompt, 
+            msg_type=return_msg_type,
+            wf_goal = kwargs.get("wf_goal", None),
+            wf_task = kwargs.get("wf_task", None),
+            wf_task_desc = kwargs.get("wf_task_desc", None)
+        )
+
+        # update short-term memory
+        self.short_term_memory.add_message(message)
+
+        return message
+    
+    def init_llm(self):
+        assert self.llm_config or self.llm, "must provide either 'llm_config' or 'llm' when is_human=False"
+        if self.llm_config and not self.llm:
+            llm_cls = MODEL_REGISTRY.get_model(self.llm_config.llm_type)
+            self.llm = llm_cls(config=self.llm_config)
+        if self.llm:
+            self.llm_config = self.llm.config
+
+    def init_long_term_memory(self):
+        assert self.storage_handler is not None, "must provide ``storage_handler`` when use_long_term_memory=True"
+        # TODO revise the initialisation of long_term_memory and long_term_memory_manager
+        if not self.long_term_memory:
+            self.long_term_memory = LongTermMemory()
+        if not self.long_term_memory_manager:
+            self.long_term_memory_manager = MemoryManager(
+                storage_handler=self.storage_handler,
+                memory=self.long_term_memory
+            )
+    
+    def init_context_extractor(self):
+        cext_action = ContextExtraction()
+        self.cext_action_name = cext_action.name
+        self.add_action(cext_action)
+
+    def add_action(self, action: Type[Action]):
+        action_name  = action.name
+        if action_name in self._action_map:
+            return
+        self.actions.append(action)
+        self._action_map[action_name] = action
+
+    def check_action_name(self, action_name: str):
+        if action_name not in self._action_map:
+            raise KeyError(f"'{action_name}' is an invalid action for {self.name}! Available action names: {list(self._action_map.keys())}")
+    
+    def get_action(self, action_name: str) -> Action:
+        self.check_action_name(action_name=action_name)
+        return self._action_map[action_name]
+    
+    def get_action_name(self, action_cls: Type[Action]) -> str:
+        for name, action in self._action_map.items():
+            if isinstance(action, action_cls):
+                return name
+        raise ValueError(f"Couldn't find an action that matches Type '{action_cls.__name__}'")
+    
+    def get_action_inputs(self, action: Action) -> Union[dict, None]:
+        # return the input data of an action.
+        context = self.short_term_memory.get(n=self.n)
+        cext_action = self.get_action(self.cext_action_name)
+        action_inputs = cext_action.execute(llm=self.llm, action=action, context=context)
+        return action_inputs
+    
+    def get_all_actions(self) -> List[Action]:
+        actions = [action for action in self.actions if action.name != self.cext_action_name]
+        return actions
+    
+    def get_agent_profile(self, action_names: List[str] = None) -> str:
+        all_actions = self.get_all_actions()
+        if action_names is None:
+            # if `action_names` is None, return description of all actions 
+            action_descriptions = "\n".join([f"  - {action.name}: {action.description}" for action in all_actions])
+        else: 
+            # otherwise, only return description of actions that matches `action_names`
+            action_descriptions = "\n".join([f"  - {action.name}: {action.description}" for action in all_actions if action.name in action_names])
+        profile = f"Agent Name: {self.name}\nDescription: {self.description}\nAvailable Actions:\n{action_descriptions}"
+        return profile
+
+    def clear_short_term_memory(self):
+        """
+        remove all the content in the short term memory.
+        """
+        pass 
+        
+    def __eq__(self, other: "Agent"):
+        return self.agent_id == other.agent_id
+
+    def __hash__(self):
+        return self.agent_id
+        
+    def save_module(self, path: str, ignore: List[str] = [], **kwargs)-> str:
+        ignore_fields = self._save_ignore_fields + ignore
+        super().save_module(path=path, ignore=ignore_fields, **kwargs)
+
+    @classmethod
+    def load_module(cls, path: str, llm_config: LLMConfig, **kwargs):
+        agent = super().load_module(path=path, **kwargs)
+        agent["llm_config"] = llm_config.to_dict()
+        return agent 