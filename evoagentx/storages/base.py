--- conflicted
+++ resolved
@@ -181,25 +181,12 @@
         """
         Remove an agent from storage if the agent exists.
 
-        Attributes:
-            agent_name (str): The name of the agent to be deleted.
-            table (Optional[str]): The table name; defaults to 'agent' if None.
-
-<<<<<<< HEAD
-        Raises:
-            ValueError: If the agent does not exist in the specified table.
-=======
         Args:
-            agent_name: The name of the agent to be deleted.
-            **kwargs (Any): Additional keyword arguments for the operation.
->>>>>>> 73ab580c
-        """
-        table = table or TableType.store_agent.value
-        success = self.storageDB.delete(agent_name, store_type="agent", table=table)
-        if not success:
-            raise ValueError(f"Agent with name {agent_name} not found in table {table}")
-
-    def save_agent(self, agent_data: Dict[str, Any], table: Optional[str]=None, *args, **kwargs):
+            agent_name (str) the name of the agent to be deleted.
+        """
+        pass
+
+    def save_agent(self, agent_data: Dict[str, Any], **kwargs):
         """
         Save or update a single agent's data.
 
