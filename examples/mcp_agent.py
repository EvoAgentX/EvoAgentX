--- conflicted
+++ resolved
@@ -46,11 +46,4 @@
     print(message.content.result)
 
 if __name__ == "__main__":
-<<<<<<< HEAD
-    test_MCP_server()
-    test_image_analysis_tool()
-    test_image_generation_tool()
-    test_flux_image_generation_tool()
-=======
-    test_MCP_server()
->>>>>>> cb9c1f8b
+    test_MCP_server()