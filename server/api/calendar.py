--- conflicted
+++ resolved
@@ -2,32 +2,15 @@
 import subprocess
 from datetime import datetime
 
-<<<<<<< HEAD
-from server.models.schemas import Event, EventCreate, CalendarEvent
-from datetime import datetime
-import subprocess
-=======
 
 from server.models.schemas import CalendarEvent, Event, EventCreate
 from server.core.macos_calendar import create_calendar_event
->>>>>>> e4f437ae
 from .calendar_store import calendar_store
 
 calendar_router = APIRouter(prefix="/calendar")
 
 
-<<<<<<< HEAD
-def create_calendar_event(title: str, start: datetime, end: datetime, calendar_name: str = "Home") -> None:
-    """Create a macOS Calendar event via AppleScript."""
-    start_str = start.strftime("%A, %B %d, %Y at %I:%M %p")
-    end_str = end.strftime("%A, %B %d, %Y at %I:%M %p")
-    script = (
-        'tell application "Calendar"\n'
-        f'  tell calendar "{calendar_name}"\n'
-        f'    make new event with properties {{summary:"{title}", start date:date "{start_str}", end date:date "{end_str}"}}\n'
-        '  end tell\n'
-        'end tell'
-=======
+
 def create_calendar_event(title: str, start: str, end: str, calendar_name: str = "Home") -> None:
     """Create a macOS Calendar event via AppleScript."""
     start_dt = datetime.fromisoformat(start)
@@ -40,7 +23,6 @@
         f'    make new event with properties {{summary:"{title}", start date:date "{start_str}", end date:date "{end_str}"}}\n'
         f'  end tell\n'
         f'end tell'
->>>>>>> e4f437ae
     )
     subprocess.run(["osascript", "-e", script], check=True)
 
@@ -69,16 +51,10 @@
 
 
 @calendar_router.post("/add-events")
-<<<<<<< HEAD
-def add_calendar_events(events: list[CalendarEvent]):
-    """Add multiple events to macOS Calendar."""
-    for event in events:
-        create_calendar_event(event.title, event.start, event.end, event.calendar_name)
-=======
+
 def add_events(events: list[CalendarEvent]):
     """Add multiple events to the macOS Calendar."""
 
     for e in events:
         create_calendar_event(e.title, e.start, e.end, e.calendar_name)
->>>>>>> e4f437ae
     return {"added": len(events)}