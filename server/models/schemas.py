from datetime import datetime
from pydantic import BaseModel
from datetime import datetime


class RunRequest(BaseModel):
    goal: str


class RunResponse(BaseModel):
    goal: str
    output: str


class EventBase(BaseModel):
    title: str
    start: str
    end: str


class EventCreate(EventBase):
    pass


class Event(EventBase):
    id: int


<<<<<<< HEAD
class MacCalendarEvent(BaseModel):
    """Schema for creating macOS Calendar events."""
=======
class CalendarEvent(BaseModel):


    """Event information for adding to the macOS Calendar."""
>>>>>>> 9aad7867

    title: str
    start: datetime
    end: datetime
    calendar_name: str = "Home"<|MERGE_RESOLUTION|>--- conflicted
+++ resolved
@@ -26,15 +26,9 @@
     id: int
 
 
-<<<<<<< HEAD
 class MacCalendarEvent(BaseModel):
     """Schema for creating macOS Calendar events."""
-=======
-class CalendarEvent(BaseModel):
 
-
-    """Event information for adding to the macOS Calendar."""
->>>>>>> 9aad7867
 
     title: str
     start: datetime
