from datetime import datetime
from pydantic import BaseModel


class RunRequest(BaseModel):
    goal: str


class RunResponse(BaseModel):
    goal: str
    output: str


class EventBase(BaseModel):
    title: str
    start: str
    end: str


class EventCreate(EventBase):
    pass


class Event(EventBase):
    id: int


class CalendarEvent(BaseModel):
<<<<<<< HEAD
    """Input schema for creating macOS Calendar events."""

    title: str
    start: str
    end: str
=======
    """Event information for adding to the macOS Calendar."""

    title: str
    start: datetime
    end: datetime
>>>>>>> 6552ef26
    calendar_name: str = "Home"<|MERGE_RESOLUTION|>--- conflicted
+++ resolved
@@ -26,17 +26,10 @@
 
 
 class CalendarEvent(BaseModel):
-<<<<<<< HEAD
-    """Input schema for creating macOS Calendar events."""
 
-    title: str
-    start: str
-    end: str
-=======
     """Event information for adding to the macOS Calendar."""
 
     title: str
     start: datetime
     end: datetime
->>>>>>> 6552ef26
     calendar_name: str = "Home"