from datetime import datetime
from pydantic import BaseModel


class RunRequest(BaseModel):
    goal: str


class RunResponse(BaseModel):
    goal: str
    output: str


class EventBase(BaseModel):
    title: str
    start: str
    end: str


class EventCreate(EventBase):
    pass


class Event(EventBase):
    id: int


class CalendarEvent(BaseModel):
<<<<<<< HEAD
    """Schema for adding events to macOS Calendar."""
=======

    """Event information for adding to the macOS Calendar."""
>>>>>>> e4f437ae

    title: str
    start: datetime
    end: datetime
    calendar_name: str = "Home"<|MERGE_RESOLUTION|>--- conflicted
+++ resolved
@@ -26,12 +26,9 @@
 
 
 class CalendarEvent(BaseModel):
-<<<<<<< HEAD
-    """Schema for adding events to macOS Calendar."""
-=======
+
 
     """Event information for adding to the macOS Calendar."""
->>>>>>> e4f437ae
 
     title: str
     start: datetime
