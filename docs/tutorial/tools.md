# Working with Tools in EvoAgentX

This tutorial walks you through using EvoAgentX's powerful tool ecosystem. Tools allow agents to interact with the external world, perform computations, and access information. 

**💡 Pro Tip**: Start with the [Toolkit Overview Table](#🗂️-toolkit-overview-table) below to quickly find the specific toolkit you need, then jump directly to its documentation section.

We'll cover:

**📁 Example Files Structure**:
- `examples/tools/tools_interpreter.py` - Code interpreter examples (Section 2)
- `examples/tools/tools_search.py` - Search and request examples (Section 3)  
- `examples/tools/tools_files.py` - File system examples (Section 4)
- `examples/tools/tools_database.py` - Database examples (Section 5)
- `examples/tools/tools_images.py` - Image handling examples (Section 6)
- `examples/tools/tools_browser.py` - Browser automation examples (Section 7)
<<<<<<< HEAD
- `examples/tools/tools_integration.py` - MCP and integration examples (Section 8)
- `examples/tools/google_maps_example.py` - Google Maps integration examples (Section 3.10)
- `examples/tools/telegram_example.py` - Telegram integration examples (Section 3.11)
=======
- `examples/tools/tools_converters.py` - Converters (MCP + API Converter) examples (Section 8)
>>>>>>> 938b3f44

1. **Understanding the Tool Architecture**: Learn about the base Tool class and Toolkit system
2. **Code Interpreters**: Execute Python code safely using Python and Docker interpreters
3. **Search Tools**: Access information from the web using various search tools
4. **File Operations**: Handle file reading and writing with special support for different file formats
5. **Database Tools**: Comprehensive database management with MongoDB, PostgreSQL, and FAISS
6. **Image Handling Tools**: Comprehensive capabilities for image analysis, generation, and manipulation using various AI services and APIs
7. **Browser Tools**: Control web browsers using both traditional Selenium-based automation and AI-driven natural language automation
8. **MCP Tools**: Connect to external services using the Model Context Protocol
9. **Telegram Tools**: Comprehensive Telegram integration with messaging, file operations, and contact management

By the end of this tutorial, you'll understand how to leverage these tools in your own agents and workflows.

---

## 🗂️ Toolkit Overview Table

**📋 Quick Reference**: Use this table to quickly find information about specific toolkits. Click on toolkit names to jump to their detailed documentation, or use the quick navigation links below the table.

**⚠️ Import Note**: Some toolkits (like `FaissToolkit`) need to be imported directly from their specific modules (e.g., `from evoagentx.tools.database_faiss import FaissToolkit`) rather than from the main `evoagentx.tools` package.


<details>
<summary>Click to expand full table 🔽</summary>

<br>
  
| Toolkit Name | Description | Code File Path | Test File Path |
|--------------|-------------|----------------|----------------|
| **🧰 Code Interpreters** |  |  |  |
| [PythonInterpreterToolkit](#21-pythoninterpretertoolkit) | Safely execute Python code snippets or local .py scripts with sandboxed imports and controlled filesystem access. | [evoagentx/tools/interpreter_python.py](../../evoagentx/tools/interpreter_python.py) | [examples/tools/tools_interpreter.py](../../examples/tools/tools_interpreter.py) |
| [DockerInterpreterToolkit](#22-dockerinterpretertoolkit) | Run code (e.g., Python) inside an isolated Docker container—useful for untrusted code, special deps, or strict isolation. | [evoagentx/tools/interpreter_docker.py](../../evoagentx/tools/interpreter_docker.py) | [examples/tools/tools_interpreter.py](../../examples/tools/tools_interpreter.py) |
| **🧰 Search & Request Tools** |  |  |  |
| [WikipediaSearchToolkit](#31-wikipediasearchtoolkit) | Search Wikipedia and retrieve results with title, summary, full content, and URL. | [evoagentx/tools/search_wiki.py](../../evoagentx/tools/search_wiki.py) | [examples/tools/tools_search.py](../../examples/tools/tools_search.py) |
| [GoogleSearchToolkit](#32-googlesearchtoolkit) | Google Custom Search (official API). Requires GOOGLE_API_KEY and GOOGLE_SEARCH_ENGINE_ID. | [evoagentx/tools/search_google.py](../../evoagentx/tools/search_google.py) | [examples/tools/tools_search.py](../../examples/tools/tools_search.py) |
| [GoogleFreeSearchToolkit](#33-googlefreesearchtoolkit) | Google-style search without API credentials (lightweight alternative). | [evoagentx/tools/search_google_f.py](../../evoagentx/tools/search_google_f.py) | [examples/tools/tools_search.py](../../examples/tools/tools_search.py) |
| [DDGSSearchToolkit](#34-ddgssearchtoolkit) | Search using DDGS with multiple backends and privacy-focused results | [evoagentx/tools/search_ddgs.py](../../evoagentx/tools/search_ddgs.py) | [examples/tools/tools_search.py](../../examples/tools/tools_search.py) |
| [SerpAPIToolkit](#35-serpapitoolkit) | Multi-engine search via SerpAPI (Google/Bing/Baidu/Yahoo/DDG) with optional content scraping. Requires SERPAPI_KEY. | [evoagentx/tools/search_serpapi.py](../../evoagentx/tools/search_serpapi.py) | [examples/tools/tools_search.py](../../examples/tools/tools_search.py) |
| [SerperAPIToolkit](#36-serperapitoolkit) | Google search via SerperAPI with content extraction. Requires SERPERAPI_KEY. | [evoagentx/tools/search_serperapi.py](../../evoagentx/tools/search_serperapi.py) | [examples/tools/tools_search.py](../../examples/tools/tools_search.py) |
| [RequestToolkit](#37-requesttoolkit) | General HTTP client (GET/POST/PUT/DELETE) with params, form, JSON, headers, raw/processed response, and optional save to file. | [evoagentx/tools/request.py](../../evoagentx/tools/request.py) | [examples/tools/tools_search.py](../../examples/tools/tools_search.py) |
| [ArxivToolkit](#38-arxivtoolkit) | Search arXiv for research papers (title, authors, abstract, links/categories). | [evoagentx/tools/request_arxiv.py](../../evoagentx/tools/request_arxiv.py) | [examples/tools/tools_search.py](../../examples/tools/tools_search.py) |
| [RSSToolkit](#39-rsstoolkit) | Fetch RSS feeds (with optional webpage content extraction) and validate feeds. | [evoagentx/tools/rss_feed.py](../../evoagentx/tools/rss_feed.py) | [examples/tools/tools_search.py](../../examples/tools/tools_search.py) |
| [GoogleMapsToolkit](#310-googlemapstoolkit) | Geoinformation retrieval and path planning via Google API service. | [evoagentx/tools/google_maps_tool.py](../../evoagentx/tools/google_maps_tool.py) | [examples/tools/google_maps_example.py](../../examples/tools/google_maps_example.py) |
| [TelegramToolkit](#311-telegramtoolkit) | Comprehensive Telegram integration with messaging, file operations, and contact management. | [evoagentx/tools/telegram_tools.py](../../evoagentx/tools/telegram_tools.py) | [examples/tools/telegram_example.py](../../examples/tools/telegram_example.py) |
| **🧰 FileSystem Tools** |  |  |  |
| [StorageToolkit](#41-storagetoolkit) | File I/O utilities: save/read/append/delete, check existence, list files, list supported formats (pluggable storage backends). | [evoagentx/tools/storage_file.py](../../evoagentx/tools/storage_file.py) | [examples/tools/tools_files.py](../../examples/tools/tools_files.py) |
| [CMDToolkit](#42-cmdtoolkit) | Execute shell/CLI commands with working directory and timeout control; returns stdout/stderr/return code. | [evoagentx/tools/cmd_toolkit.py](../../evoagentx/tools/cmd_toolkit.py) | [examples/tools/tools_files.py](../../examples/tools/tools_files.py) |
| [FileToolkit](#43-storage-handler-introduction) | File operations toolkit for managing files and directories | [evoagentx/tools/file_tool.py](../../evoagentx/tools/file_tool.py) | [examples/tools/tools_files.py](../../examples/tools/tools_files.py) |
| **🧰 Database Tools** |  |  |  |
| [MongoDBToolkit](#51-mongodbtoolkit) | MongoDB operations—execute queries/aggregations, find with filter/projection/sort, update, delete, info. | [evoagentx/tools/database_mongodb.py](../../evoagentx/tools/database_mongodb.py) | [examples/tools/tools_database.py](../../examples/tools/tools_database.py) |
| [PostgreSQLToolkit](#52-postgresqltoolkit) | PostgreSQL operations—generic SQL execution, targeted SELECT (find), UPDATE, CREATE, DELETE, INFO. | [evoagentx/tools/database_postgresql.py](../../evoagentx/tools/database_postgresql.py) | [examples/tools/tools_database.py](../../examples/tools/tools_database.py) |
| [FaissToolkit](#53-faisstoolkit) | Vector database (FAISS) for semantic search—insert documents (auto chunk+embed), query by similarity, delete by id/metadata, stats. | [evoagentx/tools/database_faiss.py](../../evoagentx/tools/database_faiss.py) | [examples/tools/tools_database.py](../../examples/tools/tools_database.py) |
| **🧰 Image Handling Tools** |  |  |  |
| [OpenAIImageToolkit](#61-openaiimagetoolkit) | OpenAI image generation, editing, and analysis. Complete image workflow with DALL-E and GPT-4 Vision. | [evoagentx/tools/image_tools/openai_image_tools/](../../evoagentx/tools/image_tools/openai_image_tools/) | [examples/tools/tools_images.py](../../examples/tools/tools_images.py) |
| [OpenRouterImageToolkit](#62-openrouterimagetoolkit) | OpenRouter image generation, editing, and analysis. Multi-model support with flexible storage. | [evoagentx/tools/image_tools/openrouter_image_tools/](../../evoagentx/tools/image_tools/openrouter_image_tools/) | [examples/tools/tools_images.py](../../examples/tools/tools_images.py) |
| [FluxImageGenerationToolkit](#63-fluximagegenerationtoolkit) | Flux image generation and editing with Kontext Max. Advanced artistic control and customization. | [evoagentx/tools/image_tools/flux_image_tools/](../../evoagentx/tools/image_tools/flux_image_tools/) | [examples/tools/tools_images.py](../../examples/tools/tools_images.py) |
| **🧰 Browser Tools** |  |  |  |
| [BrowserToolkit](#7-browser-tools) | Fine-grained browser automation: initialize, navigate, type, click, resnapshot page, read console logs, and close. | [evoagentx/tools/browser_tool.py](../../evoagentx/tools/browser_tool.py) | [examples/tools/tools_browser.py](../../examples/tools/tools_browser.py) |
| [BrowserUseToolkit](#7-browser-tools) | High-level, natural-language browser automation (navigate, fill forms, click, search, etc.) driven by an LLM. | [evoagentx/tools/browser_use.py](../../evoagentx/tools/browser_use.py) | [examples/tools/tools_browser.py](../../examples/tools/tools_browser.py) |
| **🧰 Converters** |  |  |  |
| [MCPToolkit](#81-mcptoolkit) | Connect to external MCP servers and discover their tools. Extends EvoAgentX with third-party capabilities. | [evoagentx/tools/mcp.py](../../evoagentx/tools/mcp.py) | [examples/tools/tools_converters.py](../../examples/tools/tools_converters.py) |
| [API Converter (APIToolkit)](#82-api-converter) | Convert API specs (OpenAPI/RapidAPI) into executable toolkits and tools automatically. | [evoagentx/tools/api_converter.py](../../evoagentx/tools/api_converter.py) | [examples/tools/tools_converters.py](../../examples/tools/tools_converters.py) |

</details>


**🔗 Quick Navigation Links:**
- [Code Interpreters](#1-understanding-the-tool-architecture) - Execute code safely
- [Search & Request Tools](#2-code-interpreters) - Access web information
- [FileSystem Tools](#3-search-and-request-tools) - File operations and storage
- [Database Tools](#4-filesystem-tools) - Data persistence and querying
- [Image Handling Tools](#5-database-tools) - Image analysis and generation
- [Browser Tools](#6-image-handling-tools) - Web automation
<<<<<<< HEAD
- [MCP Tools](#8-mcp-tools) - External service integration
- [Telegram Tools](#311-telegramtoolkit) - Messaging and file operations
=======
- [Converters](#8-converters) - MCP and API converters
>>>>>>> 938b3f44

---

## Quick Start

**🚀 Run All Examples at Once**:
```bash
# Run the comprehensive examples file (except for image tools)
python -m examples.tools.tools
```

**📚 Individual Tool Categories**:
```bash
# Run specific tool categories
python -m examples.tools.tools_interpreter        # Code interpreters
python -m examples.tools.tools_search             # Search and request tools  
python -m examples.tools.tools_files              # File system tools
python -m examples.tools.tools_database           # Database tools
python -m examples.tools.tools_images             # Image handling tools
python -m examples.tools.tools_browser            # Browser automation tools
python -m examples.tools.tools_integration        # MCP and integration tools
python -m examples.tools.google_maps_example.py   # Google maps tool
python -m examples.tools.telegram_example         # Telegram tools
```

**Note**: The original `tools.py` file contains all examples in one place, while the separated files focus on specific tool categories for easier learning and testing.

---

## 1. Understanding the Tool Architecture

At the core of EvoAgentX's tool ecosystem are the `Tool` base class and the `Toolkit` system, which provide a standardized interface for all tools. 

```python
from evoagentx.tools import FileToolkit, PythonInterpreterToolkit, BrowserToolkit, BrowserUseToolkit
```

The `Tool` class implements a standardized interface with:

- `name`: The tool's unique identifier
- `description`: What the tool does
- `inputs`: Schema defining the tool's parameters
- `required`: List of required parameters
- `__call__()`: The method that executes the tool's functionality

The `Toolkit` system groups related tools together, providing:

- `get_tool(tool_name)`: Returns a specific tool by name
- `get_tools()`: Returns all available tools in the toolkit
- `get_tool_schemas()`: Returns OpenAI-compatible schemas for all tools

### Key Concepts

- **Toolkit Integration**: Tools are organized into toolkits for related functionality
- **Tool Access**: Individual tools are accessed via `toolkit.get_tool(tool_name)`
- **Schemas**: Each tool provides schemas that describe its functionality, parameters, and outputs
- **Modularity**: Toolkits can be easily added to any agent that supports function calling

---

## 2. Code Interpreters

**📁 Example File**: `examples/tools/tools_interpreter.py`

**🔧 Toolkit Files**: 
- `evoagentx/tools/interpreter_python.py` - PythonInterpreterToolkit implementation
- `evoagentx/tools/interpreter_docker.py` - DockerInterpreterToolkit implementation

**🚀 Run Examples**: `python -m examples.tools.tools_interpreter`

EvoAgentX provides two main code interpreter toolkits:

1. **PythonInterpreterToolkit**: Executes Python code in a controlled environment
2. **DockerInterpreterToolkit**: Executes code within isolated Docker containers

### 2.1 PythonInterpreterToolkit

**Source**: `evoagentx/tools/interpreter_python.py`

**The PythonInterpreterToolkit provides a secure environment for executing Python code with fine-grained control over imports, directory access, and execution context. It uses a sandboxing approach to restrict potentially harmful operations.**

#### 2.1.1 Setup

```python
from evoagentx.tools import PythonInterpreterToolkit

# Initialize with specific allowed imports and directory access
toolkit = PythonInterpreterToolkit(
    project_path=".",  # Default is current directory
    directory_names=["examples", "evoagentx"],
    allowed_imports={"os", "sys", "math", "random", "datetime"}
)
```

#### 2.1.2 Available Methods

The `PythonInterpreterToolkit` provides the following tools:

##### Tool 1: python_execute

**Description**: Executes Python code directly in a secure environment.

**Usage Example**:
```python
# Get the execute tool
execute_tool = toolkit.get_tool("python_execute")

# Execute a simple code snippet
result = execute_tool(code="""
print("Hello, World!")
import math
print(f"The value of pi is: {math.pi:.4f}")
""", language="python")

print(result)
```

**Return Type**: `str`

**Sample Return**:
```
Hello, World!
The value of pi is: 3.1416
```

---

##### Tool 2: python_execute_script

**Description**: Executes a Python script file in a secure environment.

**Usage Example**:
```python
# Get the execute script tool
execute_script_tool = toolkit.get_tool("python_execute_script")

# Execute a Python script file
script_result = execute_script_tool(file_path="examples/hello_world.py", language="python")
print(script_result)
```

**Return Type**: `str`

**Sample Return**:
```
Running hello_world.py...
Hello from the script file!
Script execution completed.
```

#### 2.1.3 Setup Hints

- **Project Path**: The `project_path` parameter should point to the root directory of your project to ensure proper file access. Default is the current directory (".").

- **Directory Names**: The `directory_names` list specifies which directories within your project can be imported from. This is important for security to prevent unauthorized access. Default is an empty list `[]`.

- **Allowed Imports**: The `allowed_imports` set restricts which Python modules can be imported in executed code. Default is an empty list `[]`.
  - **Important**: If `allowed_imports` is set to an empty list, no import restrictions are applied.
  - When specified, add only the modules you consider safe:

```python
# Example with restricted imports
toolkit = PythonInterpreterToolkit(
    project_path=os.getcwd(),
    directory_names=["examples", "evoagentx", "tests"],
    allowed_imports={
        "os", "sys", "time", "datetime", "math", "random", 
        "json", "csv", "re", "collections", "itertools"
    }
)

# Example with no import restrictions
toolkit = PythonInterpreterToolkit(
    project_path=os.getcwd(),
    directory_names=["examples", "evoagentx"],
    allowed_imports=set()  # Allows any module to be imported
)
```

---

### 2.2 DockerInterpreterToolkit

**Source**: `evoagentx/tools/interpreter_docker.py`

**The DockerInterpreterToolkit executes code in isolated Docker containers, providing maximum security and environment isolation. It allows safe execution of potentially risky code with custom environments, dependencies, and complete resource isolation. Docker must be installed and running on your machine to use this toolkit.**

#### 2.2.1 Setup

```python
from evoagentx.tools import DockerInterpreterToolkit

# Initialize with a specific Docker image
toolkit = DockerInterpreterToolkit(
    image_tag="fundingsocietiesdocker/python3.9-slim",
    print_stdout=True,
    print_stderr=True,
    container_directory="/app"
)
```

#### 2.2.2 Available Methods

The `DockerInterpreterToolkit` provides the following tools:

##### Tool 1: docker_execute

**Description**: Executes code inside a Docker container.

**Usage Example**:
```python
# Get the execute tool
execute_tool = toolkit.get_tool("docker_execute")

# Execute Python code in a Docker container
result = execute_tool(code="""
import platform
print(f"Python version: {platform.python_version()}")
print(f"Platform: {platform.system()} {platform.release()}")
""", language="python")

print(result)
```

**Return Type**: `str`

**Sample Return**:
```
Python version: 3.9.16
Platform: Linux 5.15.0-1031-azure
```

---

##### Tool 2: docker_execute_script

**Description**: Executes a script file inside a Docker container.

**Usage Example**:
```python
# Get the execute script tool
execute_script_tool = toolkit.get_tool("docker_execute_script")

# Execute a Python script file in Docker
script_result = execute_script_tool(file_path="examples/docker_test.py", language="python")
print(script_result)
```

**Return Type**: `str`

**Sample Return**:
```
Running container with script: /app/script_12345.py
Hello from the Docker container!
Container execution completed.
```

#### 2.2.3 Setup Hints

- **Docker Requirements**: Ensure Docker is installed and running on your system before using this toolkit.

- **Image Management**: You need to provide **either** an `image_tag` **or** a `dockerfile_path`, not both:
  - **Option 1: Using an existing image**
    ```python
    toolkit = DockerInterpreterToolkit(
        image_tag="python:3.9-slim",  # Uses an existing Docker Hub image
        container_directory="/app"
    )
    ```
  
  - **Option 2: Building from a Dockerfile**
    ```python
    toolkit = DockerInterpreterToolkit(
        dockerfile_path="path/to/Dockerfile",  # Builds a custom image
        image_tag="my-custom-image-name",      # Name for the built image
        container_directory="/app"
    )
    ```

- **File Access**:
  - To make local files available in the container, use the `host_directory` parameter:
  ```python
  toolkit = DockerInterpreterToolkit(
      image_tag="python:3.9-slim",
      host_directory="/path/to/local/files",
      container_directory="/app/data"
  )
  ```
  - This mounts the local directory to the specified container directory, making all files accessible.

- **Container Lifecycle**:
  - The Docker container is created when you initialize the toolkit and removed when the toolkit is destroyed.
  - For long-running sessions, you can set `print_stdout` and `print_stderr` to see real-time output.

- **Troubleshooting**:
  - If you encounter permission issues, ensure your user has Docker privileges.
  - For network-related errors, check if your Docker daemon has proper network access.

---

### 2.3 Running the Examples

To run the code interpreter examples:

```bash
# Run all interpreter examples
python -m examples.tools.tools_interpreter

# Or run from the examples/tools directory
cd examples/tools
python tools_interpreter.py
```

**Example Output**:
```
===== CODE INTERPRETER EXAMPLES =====

===== PYTHON INTERPRETER EXAMPLES =====

Simple Hello World Result:
--------------------------------------------------
Hello, World!
This code is running inside a secure Python interpreter.
--------------------------------------------------

===== DOCKER INTERPRETER EXAMPLES =====
Running Docker interpreter examples...
...
```

**Note**: Make sure Docker is running if you want to test the Docker interpreter examples.

---

## 3. Search and Request Tools

EvoAgentX provides comprehensive search and request toolkits to retrieve information from various sources and perform HTTP operations:

1. **WikipediaSearchToolkit**: Search Wikipedia for information
2. **GoogleSearchToolkit**: Search Google using the official API
3. **GoogleFreeSearchToolkit**: Search Google without requiring an API key
4. **DDGSSearchToolkit**: Search using DDGS (Dux Distributed Global Search)
5. **SerpAPIToolkit**: Multi-engine search (Google, Bing, Baidu, Yahoo, DuckDuckGo)
6. **SerperAPIToolkit**: Google search via SerperAPI
7. **RequestToolkit**: Perform HTTP operations (GET, POST, PUT, DELETE)
8. **ArxivToolkit**: Search for research papers
9. **RSSToolkit**: Fetch and validate RSS feeds

### 3.1 WikipediaSearchToolkit

**The WikipediaSearchToolkit retrieves information from Wikipedia articles, providing summaries, full content, and metadata. It offers a straightforward way to incorporate encyclopedic knowledge into your agents without complex API setups.**

#### 3.1.1 Setup

```python
from evoagentx.tools import WikipediaSearchToolkit

# Initialize with custom parameters
toolkit = WikipediaSearchToolkit(max_summary_sentences=3)
```

#### 3.1.2 Available Methods

The `WikipediaSearchToolkit` provides the following callable tool:

##### Tool: wikipedia_search

**Description**: Searches Wikipedia for articles matching the query.

**Usage Example**:
```python
# Get the search tool
search_tool = toolkit.get_tool("wikipedia_search")

# Search Wikipedia for information
results = search_tool(
    query="artificial intelligence agent architecture"
)

# Process the results
for i, result in enumerate(results.get("results", [])):
    print(f"Result {i+1}: {result['title']}")
    print(f"Summary: {result['summary']}")
    print(f"URL: {result['url']}")
```

**Return Type**: `dict`

**Sample Return**:
```python
{
    "results": [
        {
            "title": "Artificial intelligence",
            "summary": "Artificial intelligence (AI) is the intelligence of machines or software, as opposed to the intelligence of humans or animals. AI applications include advanced web search engines, recommendation systems, voice assistants...",
            "content": "Full article content here...",
            "url": "https://en.wikipedia.org/wiki/Artificial_intelligence"
        },
        {
            "title": "Intelligent agent",
            "summary": "In artificial intelligence, an intelligent agent (IA) is anything which can perceive its environment, process those perceptions, and respond in pursuit of its own goals...",
            "content": "Full article content here...",
            "url": "https://en.wikipedia.org/wiki/Intelligent_agent"
        }
    ],
    "error": None
}
```

---

### 3.2 GoogleSearchToolkit

**The GoogleSearchToolkit enables web searches through Google's official Custom Search API, providing high-quality search results with content extraction. It requires API credentials but offers more reliable and comprehensive search capabilities.**

#### 3.2.1 Setup

```python
from evoagentx.tools import GoogleSearchToolkit

# Initialize with custom parameters
toolkit = GoogleSearchToolkit(
    num_search_pages=3,
    max_content_words=200
)
```

#### 3.2.2 Available Methods

The `GoogleSearchToolkit` provides the following callable tool:

##### Tool: google_search

**Description**: Searches Google for content matching the query.

**Usage Example**:
```python
# Get the search tool
search_tool = toolkit.get_tool("google_search")

# Search Google for information
results = search_tool(
    query="evolutionary algorithms for neural networks"
)

# Process the results
for i, result in enumerate(results.get("results", [])):
    print(f"Result {i+1}: {result['title']}")
    print(f"URL: {result['url']}")
    print(f"Content: {result['content'][:150]}...")
```

**Return Type**: `dict`

**Sample Return**:
```python
{
    "results": [
        {
            "title": "Evolutionary Algorithms for Neural Networks - A Systematic Review",
            "url": "https://example.com/paper1",
            "content": "This paper provides a comprehensive review of evolutionary algorithms applied to neural network optimization. Key approaches include genetic algorithms, particle swarm optimization, and differential evolution..."
        },
        {
            "title": "Applying Genetic Algorithms to Neural Network Training",
            "url": "https://example.com/article2",
            "content": "Genetic algorithms offer a powerful approach to optimizing neural network architectures and weights. This article explores how evolutionary computation can overcome limitations of gradient-based methods..."
        }
    ],
    "error": None
}
```

#### 3.2.3 Setup Hints

- **API Requirements**: This toolkit requires Google Custom Search API credentials. Set them in your environment:
  ```python
  # In your .env file or environment variables
  GOOGLE_API_KEY=your_google_api_key_here
  GOOGLE_SEARCH_ENGINE_ID=your_search_engine_id_here
  ```

- **Obtaining Credentials**:
  1. Create a project in [Google Cloud Console](https://console.cloud.google.com/)
  2. Enable the Custom Search API
  3. Create API credentials
  4. Set up a Custom Search Engine at [https://cse.google.com/cse/](https://cse.google.com/cse/)

---

### 3.3 GoogleFreeSearchToolkit

**The GoogleFreeSearchToolkit provides web search capability without requiring any API keys or authentication. It offers a simpler alternative to the official Google API with basic search results suitable for most general queries.**

#### 3.3.1 Setup

```python
from evoagentx.tools import GoogleFreeSearchToolkit

# Initialize the free Google search toolkit
toolkit = GoogleFreeSearchToolkit(
    num_search_pages=3,
    max_content_words=500
)
```

#### 3.3.2 Available Methods

The `GoogleFreeSearchToolkit` provides the following callable tool:

##### Tool: google_free_search

**Description**: Searches Google for content matching the query without requiring an API key.

**Usage Example**:
```python
# Get the search tool
search_tool = toolkit.get_tool("google_free_search")

# Search Google without an API key
results = search_tool(
    query="reinforcement learning algorithms"
)

# Process the results
for i, result in enumerate(results.get("results", [])):
    print(f"Result {i+1}: {result['title']}")
    print(f"URL: {result['url']}")
```

**Return Type**: `dict`

**Sample Return**:
```python
{
    "results": [
        {
            "title": "Introduction to Reinforcement Learning Algorithms",
            "url": "https://example.com/intro-rl",
            "content": "A comprehensive overview of reinforcement learning algorithms including Q-learning, SARSA, and policy gradient methods."
        },
        {
            "title": "Top 10 Reinforcement Learning Algorithms for Beginners",
            "url": "https://example.com/top-rl",
            "content": "Learn about the most commonly used reinforcement learning algorithms with practical examples and implementation tips."
        }
    ],
    "error": None
}
```

---

### 3.4 DDGSSearchToolkit

**The DDGSSearchToolkit provides web search capabilities using DDGS (Dux Distributed Global Search), offering privacy-focused search results without requiring API keys. It supports multiple backends and provides comprehensive search results with content extraction.**

#### 3.4.1 Setup

```python
from evoagentx.tools import DDGSSearchToolkit

# Initialize with custom parameters
toolkit = DDGSSearchToolkit(
    num_search_pages=3,
    max_content_words=300,
    backend="auto",  # Options: "auto", "duckduckgo", "google", "bing", "brave", "yahoo"
    region="us-en"   # Language and region settings
)
```

#### 3.4.2 Available Methods

The `DDGSSearchToolkit` provides the following callable tool:

##### Tool: ddgs_search

**Description**: Searches the web using DDGS (Dux Distributed Global Search) with optional backend selection.

**Usage Example**:
```python
# Get the search tool
search_tool = toolkit.get_tool("ddgs_search")

# Search using DDGS
results = search_tool(
    query="machine learning applications",
    num_search_pages=2,
    backend="he "
)

# Process the results
for i, result in enumerate(results.get("results", [])):
    print(f"Result {i+1}: {result['title']}")
    print(f"URL: {result['url']}")
    print(f"Content: {result['content'][:100]}...")
```

**Return Type**: `dict`

**Sample Return**:
```python
{
    "results": [
        {
            "title": "Machine Learning Applications in Healthcare",
            "content": "Machine learning is revolutionizing healthcare through predictive analytics, medical imaging analysis, and personalized treatment plans...",
            "url": "https://example.com/ml-healthcare"
        },
        {
            "title": "Top 10 Machine Learning Applications in 2024",
            "content": "From autonomous vehicles to recommendation systems, machine learning is transforming industries across the board...",
            "url": "https://example.com/top-ml-apps"
        }
    ],
    "error": None
}
```

#### 3.4.3 Setup Hints

- **Backend Options**: The toolkit supports multiple search backends:
  - `"auto"`: Automatically selects the best available backend
  - `"duckduckgo"`: Uses DuckDuckGo's search engine
  - `"google"`: Uses Google search (may require additional setup)
  - `"bing"`: Uses Bing search
  - `"brave"`: Uses Brave search
  - `"yahoo"`: Uses Yahoo search

- **Region Settings**: Set the `region` parameter to match your target audience:
  - `"us-en"`: English (United States)
  - `"uk-en"`: English (United Kingdom)
  - `"de-de"`: German (Germany)
  - And many more language-region combinations

---

### 3.5 SerpAPIToolkit

**The SerpAPIToolkit provides access to multiple search engines through SerpAPI, including Google, Bing, Baidu, Yahoo, and DuckDuckGo. It offers comprehensive search results with content scraping capabilities and supports various search parameters.**

#### 3.5.1 Setup

```python
from evoagentx.tools import SerpAPIToolkit

# Initialize with custom parameters
toolkit = SerpAPIToolkit(
    num_search_pages=3,
    max_content_words=300,
    enable_content_scraping=True  # Enable content extraction from search results
)
```

#### 3.5.2 Available Methods

The `SerpAPIToolkit` provides the following callable tool:

##### Tool: serpapi_search

**Description**: Searches multiple engines using SerpAPI with comprehensive result processing.

**Usage Example**:
```python
# Get the search tool
search_tool = toolkit.get_tool("serpapi_search")

# Search using Google engine
results = search_tool(
    query="artificial intelligence trends 2024",
    num_search_pages=3,
    max_content_words=300,
    engine="google",        # Options: "google", "bing", "baidu", "yahoo", "duckduckgo"
    location="United States",
    language="en"
)

# Process the results
for i, result in enumerate(results.get("results", [])):
    print(f"Result {i+1}: {result['title']}")
    print(f"URL: {result['url']}")
    print(f"Content: {result['content'][:150]}...")
```

**Return Type**: `dict`

**Sample Return**:
```python
{
    "results": [
        {
            "title": "AI Trends 2024: What's Next in Artificial Intelligence",
            "content": "The artificial intelligence landscape in 2024 is marked by significant advances in generative AI, multimodal models, and AI governance frameworks...",
            "url": "https://example.com/ai-trends-2024",
            "type": "organic",
            "priority": 2,
            "position": 1,
            "site_content": "Full scraped content from the webpage..."
        },
        {
            "title": "Knowledge: Artificial Intelligence",
            "content": "**Artificial Intelligence**\n\nAI is the simulation of human intelligence in machines...",
            "url": "https://example.com/ai-knowledge",
            "type": "knowledge_graph",
            "priority": 1
        }
    ],
    "raw_data": {
        "news_results": [...],
        "related_questions": [...]
    },
    "search_metadata": {
        "query": "artificial intelligence trends 2024",
        "location": "United States",
        "total_results": "1,234,567",
        "search_time": "0.45"
    },
    "error": None
}
```

#### 3.5.3 Setup Hints

- **API Requirements**: This toolkit requires a SerpAPI key. Set it in your environment:
  ```python
  # In your .env file or environment variables
  SERPAPI_KEY=your_serpapi_key_here
  ```

- **Engine Selection**: Choose the search engine that best fits your needs:
  - `"google"`: Most comprehensive results, good for general queries
  - `"bing"`: Good for news and current events
  - `"baidu"`: Excellent for Chinese language content
  - `"yahoo"`: Good for news and finance
  - `"duckduckgo"`: Privacy-focused, no tracking
  - `"brave"`: Privacy-focused search engine

- **Content Scraping**: Enable `enable_content_scraping=True` to extract full content from search results, providing richer information for analysis.

---

### 3.6 SerperAPIToolkit

**The SerperAPIToolkit provides Google search capabilities through SerperAPI, offering high-quality search results with content extraction. It's an alternative to the official Google API with simplified setup and comprehensive search capabilities.**

#### 3.6.1 Setup

```python
from evoagentx.tools import SerperAPIToolkit

# Initialize with custom parameters
toolkit = SerperAPIToolkit(
    num_search_pages=3,
    max_content_words=300,
    enable_content_scraping=True  # Enable content extraction
)
```

#### 3.6.2 Available Methods

The `SerperAPIToolkit` provides the following callable tool:

##### Tool: serperapi_search

**Description**: Searches Google using SerperAPI with content extraction capabilities.

**Usage Example**:
```python
# Get the search tool
search_tool = toolkit.get_tool("serperapi_search")

# Search Google with content extraction
results = search_tool(
    query="deep learning frameworks comparison",
    num_search_pages=3,
    max_content_words=300,
    location="United States",
    language="en"
)

# Process the results
for i, result in enumerate(results.get("results", [])):
    print(f"Result {i+1}: {result['title']}")
    print(f"URL: {result['url']}")
    print(f"Content: {result['content'][:150]}...")
```

**Return Type**: `dict`

**Sample Return**:
```python
{
    "results": [
        {
            "title": "Deep Learning Framework Comparison: TensorFlow vs PyTorch",
            "content": "A comprehensive comparison of the two most popular deep learning frameworks, covering performance, ease of use, and community support...",
            "url": "https://example.com/dl-framework-comparison",
            "type": "organic",
            "priority": 2,
            "position": 1,
            "site_content": "Full scraped content from the webpage..."
        },
        {
            "title": "Knowledge: Deep Learning Frameworks",
            "content": "**Deep Learning Frameworks**\n\nSoftware libraries that provide tools for building and training neural networks...",
            "url": "https://example.com/dl-knowledge",
            "type": "knowledge_graph",
            "priority": 1
        }
    ],
    "raw_data": {
        "relatedSearches": [...]
    },
    "search_metadata": {
        "query": "deep learning frameworks comparison",
        "engine": "google",
        "type": "search",
        "credits": 100
    },
    "error": None
}
```

#### 3.6.3 Setup Hints

- **API Requirements**: This toolkit requires a SerperAPI key. Set it in your environment:
  ```python
  # In your .env file or environment variables
  SERPERAPI_KEY=your_serperapi_key_here
  ```

- **Content Extraction**: Enable `enable_content_scraping=True` to get full content from search results, providing richer information for analysis and processing.

- **Location and Language**: Use the `location` and `language` parameters to get region-specific and language-specific results.

---

### 3.7 RequestToolkit

**The RequestToolkit provides comprehensive HTTP operations for making web requests, including GET, POST, PUT, and DELETE operations. It's essential for building agents that need to interact with web APIs and services.**

#### 3.7.1 Setup

```python
from evoagentx.tools import RequestToolkit

# Initialize the request toolkit
toolkit = RequestToolkit(name="DemoRequestToolkit")
```

#### 3.7.2 Available Methods

The `RequestToolkit` provides the following callable tool:

##### Tool: http_request

**Description**: Performs HTTP requests with support for all major HTTP methods and data types.

**Usage Example**:
```python
# Get the HTTP request tool
http_tool = toolkit.get_tool("http_request")

# GET request with query parameters
get_result = http_tool(
    url="https://httpbin.org/get",
    method="GET",
    params={"test": "param", "example": "value"}
)

# POST request with JSON data
post_result = http_tool(
    url="https://httpbin.org/post",
    method="POST",
    json_data={"name": "Test User", "email": "test@example.com"},
    headers={"Content-Type": "application/json"}
)

# PUT request with form data
put_result = http_tool(
    url="https://httpbin.org/put",
    method="PUT",
    data={"update": "new value", "timestamp": "2024-01-01"}
)

# DELETE request
delete_result = http_tool(
    url="https://httpbin.org/delete",
    method="DELETE"
)
```

**Parameters**:
- `url` (str, required): The target URL for the request
- `method` (str, required): HTTP method (GET, POST, PUT, DELETE, etc.)
- `params` (dict, optional): Query parameters for GET requests
- `data` (dict, optional): Form data for POST/PUT requests
- `json_data` (dict, optional): JSON data for POST/PUT requests
- `headers` (dict, optional): Custom HTTP headers
- `return_raw` (bool, optional): If true, return raw response content; if false, return processed content (default: false)
- `save_file_path` (str, optional): Optional file path to save the response content

**Return Type**: `dict`

**Sample Return**:
```python
{
    "success": True,
    "status_code": 200,
    "content": "Response content here...",
    "url": "https://httpbin.org/get",
    "method": "GET",
    "content_type": "application/json",
    "content_length": 1234,
    "headers": {"Content-Type": "application/json"}
}
```

#### 3.7.3 Setup Hints

- **HTTP Methods**: The toolkit supports all standard HTTP methods:
  - `GET`: Retrieve data (use `params` for query parameters)
  - `POST`: Submit data (use `data` for form data or `json_data` for JSON)
  - `PUT`: Update data (use `data` for form data or `json_data` for JSON)
  - `DELETE`: Remove data

- **Data Types**: Choose the appropriate data parameter:
  - `params`: For query parameters in GET requests
  - `data`: For form-encoded data
  - `json_data`: For JSON payloads

- **Error Handling**: Always check the `success` field in the response before processing the content.

---

### 3.8 ArxivToolkit

**The ArxivToolkit provides access to arXiv, the preprint repository for physics, mathematics, computer science, and other scientific disciplines. It enables agents to search for and retrieve research papers and academic content.**

#### 3.8.1 Setup

```python
from evoagentx.tools import ArxivToolkit

# Initialize the arXiv toolkit
toolkit = ArxivToolkit()
```

#### 3.8.2 Available Methods

The `ArxivToolkit` provides the following callable tool:

##### Tool: arxiv_search

**Description**: Searches arXiv for research papers matching the query.

**Usage Example**:
```python
# Get the search tool
search_tool = toolkit.get_tool("arxiv_search")

# Search for research papers
results = search_tool(
    search_query="all:machine learning",
    max_results=5
)

# Process the results
if results.get('success'):
    papers = results.get('papers', [])
    for i, paper in enumerate(papers):
        print(f"Paper {i+1}: {paper.get('title', 'No title')}")
        print(f"  Authors: {', '.join(paper.get('authors', ['Unknown']))}")
        print(f"  arXiv ID: {paper.get('arxiv_id', 'Unknown')}")
        print(f"  URL: {paper.get('url', 'No URL')}")
```

**Parameters**:
- `search_query` (str, required): Search query in arXiv format
- `max_results` (int, optional): Maximum number of results to return

**Return Type**: `dict`

**Sample Return**:
```python
{
    "success": True,
    "papers": [
        {
            "title": "Deep Learning for Natural Language Processing",
            "authors": ["Smith, J.", "Johnson, A."],
            "arxiv_id": "2401.00123",
            "url": "https://arxiv.org/abs/2401.00123",
            "summary": "This paper presents a comprehensive survey of deep learning approaches...",
            "published_date": "2024-01-01T00:00:00Z",
            "categories": ["cs.AI", "cs.CL"],
            "primary_category": "cs.AI",
            "links": {
                "html": "https://arxiv.org/abs/2401.00123",
                "pdf": "https://arxiv.org/pdf/2401.00123"
            }
        }
    ]
}
```

#### 3.8.3 Setup Hints

- **Query Format**: Use arXiv's search syntax for best results:
  - `all:machine learning`: Search all fields for "machine learning"
  - `ti:neural networks`: Search title for "neural networks"
  - `au:Smith`: Search author for "Smith"
  - `cat:cs.AI`: Search computer science AI category

- **Categories**: arXiv uses category codes for different fields:
  - `cs.AI`: Artificial Intelligence
  - `cs.LG`: Machine Learning
  - `cs.CL`: Computation and Language
  - `cs.CV`: Computer Vision and Pattern Recognition

---

### 3.9 RSSToolkit

**The RSSToolkit provides functionality to fetch, validate, and process RSS feeds from various sources. It enables agents to monitor news sources, blogs, and other regularly updated content.**

#### 3.9.1 Setup

```python
from evoagentx.tools import RSSToolkit

# Initialize the RSS toolkit
toolkit = RSSToolkit(name="DemoRSSToolkit")
```

#### 3.9.2 Available Methods

The `RSSToolkit` provides the following callable tools:

##### Tool 1: rss_fetch

**Description**: Fetches RSS feeds and returns the latest entries.

**Usage Example**:
```python
# Get the fetch tool
fetch_tool = toolkit.get_tool("rss_fetch")

# Fetch RSS feed
results = fetch_tool(
    feed_url="https://feeds.bbci.co.uk/news/rss.xml",
    max_entries=5
)

# Process the results
if results.get('success'):
    entries = results.get('entries', [])
    print(f"Fetched {len(entries)} entries from '{results.get('title')}'")
    
    for entry in entries:
        print(f"Title: {entry.get('title', 'No title')}")
        print(f"Published: {entry.get('published', 'Unknown')}")
        print(f"Link: {entry.get('link', 'No link')}")
```

**Parameters**:
- `feed_url` (str, required): URL of the RSS feed to fetch
- `max_entries` (int, optional): Maximum number of entries to return (default: 10)
- `fetch_webpage_content` (bool, optional): Whether to fetch and extract content from article webpages (default: true)

**Return Type**: `dict`

**Sample Return**:
```python
{
    "success": True,
    "title": "BBC News",
    "entries": [
        {
            "title": "Breaking News: AI Breakthrough",
            "published": "2024-01-01T10:00:00Z",
            "link": "https://bbc.com/news/ai-breakthrough",
            "author": "BBC News",
            "summary": "Scientists announce major breakthrough in artificial intelligence...",
            "description": "Detailed description of the AI breakthrough...",
            "tags": ["AI", "Technology", "Science"],
            "categories": ["Technology"],
            "webpage_content": "Full webpage content if fetched...",
            "webpage_content_fetched": true
        }
    ]
}
```

---

##### Tool 2: rss_validate

**Description**: Validates RSS feeds to check if they are accessible and properly formatted.

**Usage Example**:
```python
# Get the validate tool
validate_tool = toolkit.get_tool("rss_validate")

# Validate RSS feed
result = validate_tool(url="https://feeds.bbci.co.uk/news/rss.xml")

# Check validation result
if result.get('success') and result.get('is_valid'):
    print(f"✓ Valid {result.get('feed_type')} feed: {result.get('title', 'Unknown')}")
else:
    print(f"❌ Invalid feed: {result.get('error', 'Unknown error')}")
```

**Parameters**:
- `url` (str, required): URL of the RSS feed to validate

**Return Type**: `dict`

**Sample Return**:
```python
{
    "success": True,
    "is_valid": True,
    "feed_type": "RSS",
    "title": "BBC News",
    "description": "Latest news from BBC"
}
```

#### 3.9.3 Setup Hints

- **Feed Sources**: Popular RSS feeds include:
  - News: BBC, CNN, Reuters
  - Tech: TechCrunch, Ars Technica
  - Science: Nature, Science Daily
  - Blogs: Personal and professional blogs

- **Validation**: Always validate RSS feeds before processing to ensure they are accessible and properly formatted.

- **Rate Limiting**: Be respectful of feed sources and implement appropriate delays between requests.

---


### 3.10 GoogleMapsToolkit

**The GoogleMapsToolkit provides access to Google's comprehensive mapping and location services, including geocoding, places search, directions, distance calculations, and time zone information. It's designed to work seamlessly with AI agents by automatically retrieving API keys from environment variables.**

#### 3.10.1 Setup

```python
from evoagentx.tools import GoogleMapsToolkit

# Initialize the toolkit - API key will be automatically retrieved from environment
toolkit = GoogleMapsToolkit()

# Or initialize with explicit API key
toolkit = GoogleMapsToolkit(api_key="your_api_key_here")
```

#### 3.10.2 Available Methods

The `GoogleMapsToolkit` provides **7 callable tools**:

##### Tool 1: geocode_address

**Description**: Convert a street address into geographic coordinates (latitude and longitude).

**Usage Example**:
```python
# Get the geocoding tool
geocode_tool = toolkit.get_tool("geocode_address")

# Convert address to coordinates
result = geocode_tool(address="1600 Amphitheatre Parkway, Mountain View, CA")

if result["success"]:
    print(f"Address: {result['formatted_address']}")
    print(f"Coordinates: {result['latitude']}, {result['longitude']}")
    print(f"Place ID: {result['place_id']}")
else:
    print(f"Error: {result['error']}")
```

**Parameters**:
- `address` (str, required): The street address to geocode
- `components` (str, optional): Component filters (e.g., 'country:US|locality:Mountain View')
- `region` (str, optional): Region code for biasing results (e.g., 'us', 'uk')

**Return Type**: `Dict[str, Any]`

**Sample Return**:
```python
{
    "success": True,
    "address": "1600 Amphitheatre Parkway, Mountain View, CA",
    "formatted_address": "Google Building 41, 1600 Amphitheatre Pkwy, Mountain View, CA 94043, USA",
    "latitude": 37.4205384,
    "longitude": -122.0865117,
    "place_id": "ChIJxQvW8wK6j4AR3ukttGy3w2s",
    "location_type": "ROOFTOP",
    "address_components": [...]
}
```

---

##### Tool 2: reverse_geocode

**Description**: Convert geographic coordinates (latitude and longitude) into a human-readable address.

**Usage Example**:
```python
# Get the reverse geocoding tool
reverse_geocode_tool = toolkit.get_tool("reverse_geocode")

# Convert coordinates to address
result = reverse_geocode_tool(latitude=37.4205384, longitude=-122.0865117)

if result["success"]:
    print("Addresses found:")
    for i, addr in enumerate(result['addresses'][:3]):
        print(f"  {i+1}. {addr['formatted_address']}")
else:
    print(f"Error: {result['error']}")
```

**Parameters**:
- `latitude` (float, required): Latitude coordinate
- `longitude` (float, required): Longitude coordinate
- `result_type` (str, optional): Filter for result types (e.g., 'street_address|route')

**Return Type**: `Dict[str, Any]`

**Sample Return**:
```python
{
    "success": True,
    "latitude": 37.4205384,
    "longitude": -122.0865117,
    "addresses": [
        {
            "formatted_address": "Google Building 41, 1600 Amphitheatre Pkwy, Mountain View, CA 94043, USA",
            "place_id": "ChIJxQvW8wK6j4AR3ukttGy3w2s",
            "types": ["premise"],
            "address_components": [...]
        }
    ]
}
```

---

##### Tool 3: places_search

**Description**: Search for places (restaurants, shops, landmarks) using text queries. Can search near a specific location.

**Usage Example**:
```python
# Get the places search tool
places_search_tool = toolkit.get_tool("places_search")

# Search for restaurants near a location
result = places_search_tool(
    query="restaurants near Mountain View, CA",
    location="37.4205384,-122.0865117",
    radius=2000
)

if result["success"]:
    print(f"Found {result['places_found']} restaurants")
    for i, place in enumerate(result['places'][:3]):
        print(f"  {i+1}. {place['name']}")
        print(f"     Address: {place['formatted_address']}")
        print(f"     Rating: {place.get('rating', 'N/A')}")
else:
    print(f"Error: {result['error']}")
```

**Parameters**:
- `query` (str, required): Text search query (e.g., 'pizza restaurants near Times Square')
- `location` (str, optional): Location bias as 'latitude,longitude' (e.g., '40.7589,-73.9851')
- `radius` (float, optional): Search radius in meters (max 50000)
- `type` (str, optional): Place type filter (e.g., 'restaurant', 'gas_station')

**Return Type**: `Dict[str, Any]`

**Sample Return**:
```python
{
    "success": True,
    "query": "restaurants near Mountain View, CA",
    "places_found": 5,
    "places": [
        {
            "name": "Restaurant Name",
            "place_id": "ChIJ...",
            "formatted_address": "123 Main St, Mountain View, CA",
            "rating": 4.5,
            "user_ratings_total": 150,
            "price_level": 2,
            "types": ["restaurant", "food"],
            "geometry": {...},
            "business_status": "OPERATIONAL"
        }
    ]
}
```

---

##### Tool 4: place_details

**Description**: Get comprehensive information about a specific place using its Place ID, including contact info, hours, reviews.

**Usage Example**:
```python
# Get the place details tool
place_details_tool = toolkit.get_tool("place_details")

# Get detailed information about a place
result = place_details_tool(place_id="ChIJxQvW8wK6j4AR3ukttGy3w2s")

if result["success"]:
    print(f"Name: {result['name']}")
    print(f"Address: {result['formatted_address']}")
    print(f"Phone: {result.get('phone_number', 'N/A')}")
    print(f"Website: {result.get('website', 'N/A')}")
    print(f"Rating: {result.get('rating', 'N/A')} ({result.get('user_ratings_total', 0)} reviews)")
else:
    print(f"Error: {result['error']}")
```

**Parameters**:
- `place_id` (str, required): Unique Place ID from a place search
- `fields` (str, optional): Comma-separated list of fields to return (e.g., 'name,rating,formatted_phone_number')

**Return Type**: `Dict[str, Any]`

**Sample Return**:
```python
{
    "success": True,
    "place_id": "ChIJxQvW8wK6j4AR3ukttGy3w2s",
    "name": "Google Building 41",
    "formatted_address": "1600 Amphitheatre Pkwy, Mountain View, CA 94043, USA",
    "phone_number": "+1 650-253-0000",
    "website": "https://www.google.com/",
    "rating": 4.2,
    "user_ratings_total": 1250,
    "price_level": None,
    "types": ["premise"],
    "opening_hours": {...},
    "geometry": {...},
    "business_status": "OPERATIONAL",
    "reviews": [...]
}
```

---

##### Tool 5: directions

**Description**: Calculate directions between two or more locations with different travel modes (driving, walking, bicycling, transit).

**Usage Example**:
```python
# Get the directions tool
directions_tool = toolkit.get_tool("directions")

# Get driving directions
result = directions_tool(
    origin="San Francisco, CA",
    destination="Mountain View, CA",
    mode="driving"
)

if result["success"] and result['routes']:
    route = result['routes'][0]
    print(f"Route from {result['origin']} to {result['destination']}")
    print(f"Distance: {route['total_distance_meters']} meters")
    print(f"Duration: {route['total_duration_seconds']} seconds")
    
    # Show first few steps
    if route['legs'] and route['legs'][0]['steps']:
        print("First 3 steps:")
        for i, step in enumerate(route['legs'][0]['steps'][:3]):
            instructions = step['instructions'].replace('<b>', '').replace('</b>', '')
            print(f"  {i+1}. {instructions}")
else:
    print(f"Error: {result['error']}")
```

**Parameters**:
- `origin` (str, required): Starting location (address, coordinates, or place ID)
- `destination` (str, required): Ending location (address, coordinates, or place ID)
- `mode` (str, optional): Travel mode: 'driving', 'walking', 'bicycling', or 'transit' (default: driving)
- `waypoints` (str, optional): Waypoints separated by '|' (e.g., 'via:San Francisco|via:Los Angeles')
- `alternatives` (bool, optional): Whether to return alternative routes (default: false)

**Return Type**: `Dict[str, Any]`

**Sample Return**:
```python
{
    "success": True,
    "origin": "San Francisco, CA",
    "destination": "Mountain View, CA",
    "mode": "driving",
    "routes": [
        {
            "summary": "I-280 S",
            "legs": [...],
            "total_distance_meters": 50000,
            "total_duration_seconds": 3600,
            "overview_polyline": {...},
            "warnings": [],
            "copyrights": "Map data ©2024 Google"
        }
    ]
}
```

---

##### Tool 6: distance_matrix

**Description**: Calculate travel times and distances between multiple origins and destinations. Useful for finding the closest location.

**Usage Example**:
```python
# Get the distance matrix tool
distance_matrix_tool = toolkit.get_tool("distance_matrix")

# Calculate distances between multiple locations
result = distance_matrix_tool(
    origins="San Francisco,CA|Oakland,CA",
    destinations="Mountain View,CA|Palo Alto,CA",
    mode="driving",
    units="imperial"
)

if result["success"]:
    print("Distance Matrix Results:")
    for origin_data in result['matrix']:
        print(f"\nFrom: {origin_data['origin_address']}")
        for dest in origin_data['destinations']:
            if dest['status'] == 'OK':
                print(f"  To {dest['destination_address']}: {dest['distance'].get('text', 'N/A')} - {dest['duration'].get('text', 'N/A')}")
else:
    print(f"Error: {result['error']}")
```

**Parameters**:
- `origins` (str, required): Origin locations separated by '|' (e.g., 'Seattle,WA|Portland,OR')
- `destinations` (str, required): Destination locations separated by '|' (e.g., 'San Francisco,CA|Los Angeles,CA')
- `mode` (str, optional): Travel mode: 'driving', 'walking', 'bicycling', or 'transit' (default: driving)
- `units` (str, optional): Unit system: 'metric' or 'imperial' (default: metric)

**Return Type**: `Dict[str, Any]`

**Sample Return**:
```python
{
    "success": True,
    "origins": ["San Francisco,CA", "Oakland,CA"],
    "destinations": ["Mountain View,CA", "Palo Alto,CA"],
    "mode": "driving",
    "units": "imperial",
    "matrix": [
        {
            "origin_address": "San Francisco, CA, USA",
            "destinations": [
                {
                    "destination_address": "Mountain View, CA, USA",
                    "status": "OK",
                    "distance": {"text": "35.2 mi", "value": 56644},
                    "duration": {"text": "45 mins", "value": 2700}
                }
            ]
        }
    ]
}
```

---

##### Tool 7: timezone

**Description**: Get time zone information for a specific location using coordinates.

**Usage Example**:
```python
# Get the timezone tool
timezone_tool = toolkit.get_tool("timezone")

# Get timezone information
result = timezone_tool(latitude=37.4205384, longitude=-122.0865117)

if result["success"]:
    print(f"Location: {result['latitude']}, {result['longitude']}")
    print(f"Time Zone: {result['time_zone_name']} ({result['time_zone_id']})")
    print(f"UTC Offset: {result['raw_offset']} seconds")
    print(f"DST Offset: {result['dst_offset']} seconds")
else:
    print(f"Error: {result['error']}")
```

**Parameters**:
- `latitude` (float, required): Latitude coordinate
- `longitude` (float, required): Longitude coordinate
- `timestamp` (float, optional): Unix timestamp for the desired time (default: current time)

**Return Type**: `Dict[str, Any]`

**Sample Return**:
```python
{
    "success": True,
    "latitude": 37.4205384,
    "longitude": -122.0865117,
    "time_zone_id": "America/Los_Angeles",
    "time_zone_name": "Pacific Standard Time",
    "dst_offset": 3600,
    "raw_offset": -28800,
    "status": "OK"
}
```

#### 3.10.3 Setup Hints

- **API Key Requirements**: The toolkit requires a Google Maps Platform API key. Set it in your environment:
  ```bash
  export GOOGLE_MAPS_API_KEY="your_api_key_here"
  ```

- **Required APIs**: Enable the following APIs in your Google Cloud Console:
  - **Geocoding API**: For address-to-coordinates conversion
  - **Places API**: For place search and details
  - **Directions API**: For route calculation
  - **Distance Matrix API**: For multi-point distance calculations
  - **Time Zone API**: For timezone information

- **API Key Security**: 
  - Never hardcode API keys in your source code
  - Use environment variables or secure configuration management
  - Restrict your API key to only the required APIs
  - Set up billing alerts to monitor usage

- **Error Handling**: The toolkit provides comprehensive error handling:
  - Missing API key: Returns clear error message with setup instructions
  - Invalid API key: Returns Google Maps API error messages
  - Network issues: Returns appropriate error messages
  - Rate limiting: Handles Google's rate limits gracefully

- **Usage Limits**: Google Maps Platform has usage quotas and billing:
  - Free tier provides generous limits for development and testing
  - Monitor your usage in the Google Cloud Console
  - Consider implementing caching for frequently accessed data

#### 3.10.4 Complete Example

```python
from evoagentx.tools import GoogleMapsToolkit

# Initialize the toolkit
toolkit = GoogleMapsToolkit()

# Check if API key is available
if not toolkit.google_maps_base.api_key:
    print("Please set GOOGLE_MAPS_API_KEY environment variable")
    print("Get your API key from: https://console.cloud.google.com/apis/")
    exit(1)

print("=== Google Maps Platform Tools Demo ===\n")

# 1. Geocoding - Convert address to coordinates
print("1. Geocoding Address to Coordinates")
geocode_tool = toolkit.get_tool("geocode_address")
result = geocode_tool(address="1600 Amphitheatre Parkway, Mountain View, CA")

if result["success"]:
    print(f"Address: {result['formatted_address']}")
    print(f"Coordinates: {result['latitude']}, {result['longitude']}")
    lat, lng = result['latitude'], result['longitude']
else:
    print(f"Geocoding failed: {result['error']}")
    exit(1)

# 2. Places Search - Find nearby restaurants
print("\n2. Places Search - Find Restaurants")
places_search_tool = toolkit.get_tool("places_search")
result = places_search_tool(
    query="restaurants near Mountain View, CA",
    location=f"{lat},{lng}",
    radius=2000
)

if result["success"]:
    print(f"Found {result['places_found']} restaurants")
    for i, place in enumerate(result['places'][:3]):
        print(f"  {i+1}. {place['name']} - Rating: {place.get('rating', 'N/A')}")
else:
    print(f"Places search failed: {result['error']}")

# 3. Directions - Get driving directions
print("\n3. Directions - Driving Route")
directions_tool = toolkit.get_tool("directions")
result = directions_tool(
    origin="San Francisco, CA",
    destination="Mountain View, CA",
    mode="driving"
)

if result["success"] and result['routes']:
    route = result['routes'][0]
    print(f"Route from {result['origin']} to {result['destination']}")
    print(f"Distance: {route['total_distance_meters']} meters")
    print(f"Duration: {route['total_duration_seconds']} seconds")
else:
    print(f"Directions failed: {result['error']}")

print("\n=== Demo Complete ===")
```

---


### Summary of Search and Request Tools

The search and request tools in EvoAgentX provide comprehensive access to information from various sources:

| Toolkit | Purpose | API Key Required | Best For |
|---------|---------|------------------|----------|
| **WikipediaSearchToolkit** | Encyclopedic knowledge | ❌ | General information, definitions |
| **GoogleSearchToolkit** | Web search (official API) | ✅ | High-quality, reliable results |
| **GoogleFreeSearchToolkit** | Web search (no API) | ❌ | Simple queries, no setup |
| **DDGSSearchToolkit** | DDGS search | ❌ | Privacy-conscious applications |
| **SerpAPIToolkit** | Multi-engine search | ✅ | Comprehensive, multi-source results |
| **SerperAPIToolkit** | Google search alternative | ✅ | Google results with content extraction |
| **RequestToolkit** | HTTP operations | ❌ | API interactions, web scraping |
| **ArxivToolkit** | Research papers | ❌ | Academic research, scientific content |
| **RSSToolkit** | News and updates | ❌ | Real-time information, monitoring |
| **GoogleMapsToolkit** | Geoinformation | ✅ | Geoinformation retrieval, path planning |

Choose the appropriate toolkit based on your specific needs, API key availability, and the type of information you need to retrieve.

### 3.11 TelegramToolkit

**The TelegramToolkit provides comprehensive Telegram integration capabilities, enabling AI agents to interact with Telegram through messaging, file operations, and contact management. It supports contact name-based operations, file downloading, content reading, and intelligent message processing.**

#### 3.11.1 Setup

```python
from evoagentx.tools import TelegramToolkit

# Initialize the toolkit - credentials will be automatically retrieved from environment
toolkit = TelegramToolkit()

# Or initialize with explicit credentials
toolkit = TelegramToolkit(
    api_id="your_api_id",
    api_hash="your_api_hash", 
    phone="your_phone_number"
)
```

**Environment Variables Required:**
```bash
TELEGRAM_API_ID=your_api_id
TELEGRAM_API_HASH=your_api_hash
TELEGRAM_PHONE=your_phone_number
```

#### 3.11.2 Available Methods

The `TelegramToolkit` provides **8 callable tools**:

##### Tool 1: fetch_latest_messages

**Description**: Retrieve recent messages from any Telegram contact for quick overview.

**Usage Example**:
```python
# Get the fetch messages tool
fetch_tool = toolkit.get_tool("fetch_latest_messages")

# Get recent messages from a contact
result = fetch_tool(
    contact_name="John Smith",
    limit=10
)

if result["success"]:
    for message in result["recent_messages"]:
        print(f"[{message['date']}] {message['text']}")
else:
    print(f"Error: {result['error']}")
```

**Parameters**:
- `contact_name` (str, required): Name of the contact (e.g., "John Smith", "My Team")
- `limit` (int, optional): Number of messages to fetch (default: 10)

**Return Type**: `Dict[str, Any]`

##### Tool 2: search_messages_by_keyword

**Description**: Find specific information by searching for keywords within chat history.

**Usage Example**:
```python
# Get the search tool
search_tool = toolkit.get_tool("search_messages_by_keyword")

# Search for specific content
result = search_tool(
    contact_name="Project Team",
    keyword="meeting",
    limit=5
)

if result["success"]:
    for message in result["messages"]:
        print(f"Found: {message['text']}")
```

**Parameters**:
- `contact_name` (str, required): Name of the contact to search in
- `keyword` (str, required): Search term to look for
- `limit` (int, optional): Maximum results to return (default: 10)

##### Tool 3: send_message_by_name

**Description**: Send text messages to any Telegram contact using their name.

**Usage Example**:
```python
# Get the send message tool
send_tool = toolkit.get_tool("send_message_by_name")

# Send a message
result = send_tool(
    contact_name="John Smith",
    message_text="Hello! This is a test message from EvoAgentX."
)

if result["success"]:
    print(f"Message sent successfully! ID: {result['message_id']}")
```

**Parameters**:
- `contact_name` (str, required): Name of the recipient
- `message_text` (str, required): Message content to send

##### Tool 4: list_recent_chats

**Description**: Get a list of recent conversations for context and clarification.

**Usage Example**:
```python
# Get the list chats tool
list_tool = toolkit.get_tool("list_recent_chats")

# List recent conversations
result = list_tool(limit=10)

if result["success"]:
    for chat in result["chats"]:
        print(f"- {chat['name']} ({chat['type']}) - ID: {chat['id']}")
```

**Parameters**:
- `limit` (int, optional): Number of chats to list (default: 10)

##### Tool 5: find_and_retrieve_file

**Description**: Locate and access files within Telegram chats with comprehensive metadata.

**Usage Example**:
```python
# Get the find file tool
find_tool = toolkit.get_tool("find_and_retrieve_file")

# Find a specific file
result = find_tool(
    contact_name="John Smith",
    filename_query="report.pdf"
)

if result["success"]:
    for file_info in result["files"]:
        print(f"File: {file_info['filename']}")
        print(f"Size: {file_info['file_size']} bytes")
        print(f"Type: {file_info['mime_type']}")
```

**Parameters**:
- `contact_name` (str, required): Name of the contact to search in
- `filename_query` (str, required): Filename or search term to find

##### Tool 6: summarize_contact_messages

**Description**: Generate intelligent summaries of conversation history with any contact.

**Usage Example**:
```python
# Get the summarize tool
summarize_tool = toolkit.get_tool("summarize_contact_messages")

# Summarize conversation
result = summarize_tool(
    contact_name="Project Manager",
    limit=50
)

if result["success"]:
    print(f"Summary: {result['summary']}")
    print(f"Messages analyzed: {result['message_count']}")
```

**Parameters**:
- `contact_name` (str, required): Name of the contact to summarize
- `limit` (int, optional): Number of messages to analyze (default: 20)

##### Tool 7: download_file

**Description**: Download files from Telegram contacts to local storage.

**Usage Example**:
```python
# Get the download tool
download_tool = toolkit.get_tool("download_file")

# Download a file
result = download_tool(
    contact_name="John Smith",
    filename_query="presentation.pdf",
    download_dir="downloads"
)

if result["success"]:
    print(f"File downloaded: {result['file_path']}")
    print(f"Size: {result['file_size']} bytes")
```

**Parameters**:
- `contact_name` (str, required): Name of the contact
- `filename_query` (str, required): Filename or search term to find
- `download_dir` (str, optional): Local directory (default: "downloads")

##### Tool 8: read_file_content

**Description**: Extract and read file content with multiple reading options.

**Usage Example**:
```python
# Get the read content tool
read_tool = toolkit.get_tool("read_file_content")

# Read file content
result = read_tool(
    contact_name="John Smith",
    filename_query="notes.pdf",
    content_type="summary"
)

if result["success"]:
    print(f"Content: {result['content']}")
    print(f"File info: {result['file_info']}")
```

**Parameters**:
- `contact_name` (str, required): Name of the contact
- `filename_query` (str, required): Filename or search term to find
- `content_type` (str, optional): Reading mode ("full", "first_lines", "last_lines", "summary")
- `lines_count` (int, optional): Number of lines for first/last reading (default: 3)

#### 3.11.3 Key Features

**Contact Name Resolution**:
- **Smart Finding**: Automatically finds contacts across users, groups, and channels
- **Disambiguation**: Handles multiple matches by asking for clarification
- **Universal Access**: Works with personal chats, group chats, and channels

**File Operations**:
- **Download**: Download files to local directories
- **Access**: Get file metadata and information
- **Read**: Extract and read file content (PDF, text files)
- **PDF Processing**: Full text extraction, page counting, content analysis

**Message Processing**:
- **Search**: Find specific information by keywords
- **Summarization**: Generate intelligent conversation summaries
- **Analysis**: Message count, date ranges, activity patterns

#### 3.11.4 Advanced Capabilities

**PDF Content Extraction**:
```python
# Read full PDF content
result = read_tool(
    contact_name="Documents",
    filename_query="manual.pdf",
    content_type="full"
)

# Get document summary
result = read_tool(
    contact_name="Documents", 
    filename_query="manual.pdf",
    content_type="summary"
)
```

**File Management**:
```python
# Download and organize files
result = download_tool(
    contact_name="Project Files",
    filename_query="report",
    download_dir="project_downloads"
)
```

**Intelligent Search**:
```python
# Search across message history
result = search_tool(
    contact_name="Team Chat",
    keyword="deadline",
    limit=20
)
```

#### 3.11.5 Error Handling

The toolkit provides robust error handling for common scenarios:

- **Contact Not Found**: Clear error messages with suggestions
- **Ambiguous Names**: Lists available contacts for clarification
- **File Not Found**: Specific error messages for missing files
- **Network Issues**: Automatic retry and connection management
- **Permission Errors**: Graceful handling of access restrictions

#### 3.11.6 Integration with AI Agents

The TelegramToolkit is designed for seamless integration with AI agents:

- **LLM-Friendly**: Clear docstrings and consistent return formats
- **Contact Names**: No IDs required, user-friendly interface
- **Error Recovery**: Robust error management and cleanup
- **Modular Design**: Individual tools can be used independently

**Sample Return**:
```python
{
    "success": True,
    "message": "File downloaded successfully",
    "filename": "report.pdf",
    "file_path": "downloads/report.pdf",
    "file_size": 101634,
    "download_dir": "downloads",
    "contact_name": "John Smith"
}
```

## 4. FileSystem Tools

**📁 Example File**: `examples/tools/tools_files.py`

**🔧 Toolkit Files**: 
- `evoagentx/tools/storage_file.py` - StorageToolkit implementation (SaveTool, ReadTool, AppendTool)
- `evoagentx/tools/storage_base.py` - StorageBase core implementation
- `evoagentx/tools/storage_handler.py` - FileStorageHandler abstract base
- `evoagentx/tools/cmd_toolkit.py` - CMDToolkit implementation

**🚀 Run Examples**: `python -m examples.tools.tools_files`

FileSystem tools provide capabilities for file operations, storage management, and command-line execution. These tools are essential for managing data persistence, file manipulation, and system interactions.

### 4.1 StorageToolkit

**The StorageToolkit provides comprehensive file storage operations including saving, loading, appending, and managing various file formats with flexible storage backends.**

#### 4.1.1 Setup

```python
from evoagentx.tools import StorageToolkit
from evoagentx.tools.storage_handler import LocalStorageHandler

# Initialize with local storage
storage_handler = LocalStorageHandler(base_path="./data")
toolkit = StorageToolkit(storage_handler=storage_handler)

# Or use default storage
toolkit = StorageToolkit()  # Uses LocalStorageHandler with current directory
```

#### 4.1.2 Available Methods

```python
# Get available tools
tools = toolkit.get_tools()
print(f"Available tools: {[tool.name for tool in tools]}")

# Available tools:
# - save: Save content to files
# - read: Read content from files
# - append: Append content to existing files
# - list_files: List files in storage directory
# - delete: Delete files
# - exists: Check if file exists
# - list_supported_formats: List supported file formats
```

#### 4.1.3 Usage Example

```python
# Save text content
save_result = toolkit.save(
    content="Hello, this is a test file!",
    file_path="test.txt"
)

# Save JSON content
import json
json_data = {"name": "test", "value": 123}
save_result = toolkit.save(
    content=json.dumps(json_data),
    file_path="data.json"
)

# Load content
read_result = toolkit.read(file_path="test.txt")
print(f"Loaded content: {read_result}")

# Append content
append_result = toolkit.append(
    content="\nThis is appended content.",
    file_path="test.txt"
)

# List files
list_result = toolkit.list_files(path=".", max_depth=2, include_hidden=False)
print(f"Files in directory: {list_result}")

# Check if file exists
exists_result = toolkit.exists(path="test.txt")
print(f"File exists: {exists_result}")

# Delete file
delete_result = toolkit.delete(file_path="test.txt")

# List supported formats
formats_result = toolkit.list_supported_formats()
print(f"Supported formats: {formats_result}")
```

#### 4.1.4 Parameters

**save:**
- `file_path` (str): Path where to save the file
- `content` (str): Content to save
- `encoding` (str, optional): File encoding (default: "utf-8")
- `indent` (int, optional): Indentation for JSON files
- `sheet_name` (str, optional): Sheet name for Excel files
- `root_tag` (str, optional): Root tag for XML files

**read:**
- `file_path` (str): Path of the file to read
- `encoding` (str, optional): File encoding (default: "utf-8")
- `sheet_name` (str, optional): Sheet name for Excel files
- `head` (int, optional): Number of characters to return (default: 0 means return everything)

**append:**
- `file_path` (str): Path of the file to append to
- `content` (str): Content to append
- `encoding` (str, optional): File encoding (default: "utf-8")

**list_files:**
- `path` (str, optional): Directory to list (default: current directory)
- `max_depth` (int, optional): Maximum depth for recursive listing (default: 3)
- `include_hidden` (bool, optional): Whether to include hidden files (default: False)

**exists:**
- `path` (str): Path of the file to check

**delete:**
- `file_path` (str): Path of the file to delete

**list_supported_formats:**
- No parameters required

#### 4.1.5 Return Type

All tools return `dict` with success/error information.

#### 4.1.6 Sample Return

```python
# Success response for save
{
    "success": True,
    "message": "File 'test.txt' created successfully",
    "file_path": "./data/test.txt",
    "full_path": "/absolute/path/to/data/test.txt",
    "size": 45
}

# Success response for read
{
    "success": True,
    "message": "File 'test.txt' read successfully",
    "file_path": "./data/test.txt",
    "full_path": "/absolute/path/to/data/test.txt",
    "content": "Hello, this is a test file!",
    "size": 45
}

# Error response
{
    "success": False,
    "message": "Error creating file: Permission denied",
    "file_path": "./data/test.txt"
}
```

#### 4.1.7 Setup Hints

- **Storage Backends**: The toolkit supports different storage handlers:
  - `LocalStorageHandler`: Local file system storage
  - `FileStorageHandler`: Abstract base class for custom implementations
  - Custom handlers can be implemented for cloud storage, databases, etc.

- **Base Path**: Set a base path for organized file storage:
  ```python
  storage_handler = LocalStorageHandler(base_path="./project_data")
  ```

- **File Formats**: Supports any text-based format (txt, json, csv, yaml, etc.)

---

### 4.2 CMDToolkit

**The CMDToolkit provides command-line execution capabilities, allowing you to run system commands, scripts, and shell operations with proper timeout handling and result processing.**

#### 4.2.1 Setup

```python
from evoagentx.tools import CMDToolkit

# Initialize with default settings
toolkit = CMDToolkit()

# Or customize settings
toolkit = CMDToolkit(
    timeout=30,  # Command timeout in seconds
    working_directory="./scripts"  # Default working directory
)
```

#### 4.2.2 Available Methods

```python
# Get available tools
tools = toolkit.get_tools()
print(f"Available tools: {[tool.name for tool in tools]}")

# Available tools:
# - execute_command: Execute command-line commands
```

#### 4.2.3 Usage Example

```python
# Execute a simple command
result = toolkit.execute_command(command="echo 'Hello, World!'")
print(f"Command output: {result}")

# Execute with working directory
result = toolkit.execute_command(
    command="pwd",
    working_directory="/tmp"
)

# Execute with timeout
result = toolkit.execute_command(
    command="sleep 10",
    timeout=5  # Will timeout after 5 seconds
)

# Execute complex command
result = toolkit.execute_command(
    command="ls -la | grep '\.py$'",
    working_directory="./src"
)

# Cross-platform commands
import platform
if platform.system() == "Windows":
    result = toolkit.execute_command(command="dir")
else:
    result = toolkit.execute_command(command="ls -la")
```

#### 4.2.4 Parameters

**execute_command:**
- `command` (str): The command to execute
- `working_directory` (str, optional): Working directory for the command
- `timeout` (int, optional): Timeout in seconds (overrides toolkit default)

#### 4.2.5 Return Type

Returns `dict` with command execution results.

#### 4.2.6 Sample Return

```python
# Success response
{
    "success": True,
    "command": "echo 'Hello, World!'",
    "stdout": "Hello, World!\n",
    "stderr": "",
    "return_code": 0,
    "system": "linux",
    "shell": "bash",
    "storage_handler": "LocalStorageHandler",
    "storage_base_path": "./workplace/cmd"
}

# Error response
{
    "success": False,
    "error": "Command timed out after 5 seconds",
    "command": "sleep 10",
    "stdout": "",
    "stderr": "",
    "return_code": None
}

# Command failure
{
    "success": False,
    "error": "Permission denied by user",
    "command": "rm -rf /",
    "stdout": "",
    "stderr": "",
    "return_code": None
}
```

#### 4.2.7 Setup Hints

- **Timeout Handling**: Always set appropriate timeouts for long-running commands
- **Working Directory**: Use working directory to execute commands in specific locations
- **Cross-Platform**: Commands should work on both Windows and Unix-like systems
- **Security**: Be careful with user input in commands to prevent command injection
- **Error Handling**: Check both `success` and `return_code` for proper error handling

---

### 4.3 Storage Handler Introduction

**Storage handlers provide the underlying storage abstraction for the StorageToolkit, allowing you to implement custom storage backends for different environments and requirements.**

#### 4.3.1 Available Storage Handlers

**LocalStorageHandler:**
```python
from evoagentx.tools.storage_handler import LocalStorageHandler

# Basic local storage
handler = LocalStorageHandler()

# With custom base path
handler = LocalStorageHandler(base_path="./data")

# With custom encoding
handler = LocalStorageHandler(encoding="utf-8")
```

**FileStorageHandler (Abstract Base):**
```python
from evoagentx.tools.storage_handler import FileStorageHandler

class CustomStorageHandler(FileStorageHandler):
    def __init__(self, bucket_name: str, credentials: dict):
        self.bucket_name = bucket_name
        self.credentials = credentials
    
    def create_file(self, content: str, file_path: str, encoding: str = "utf-8") -> dict:
        # Custom save implementation
        pass
    
    def read_file(self, file_path: str, encoding: str = "utf-8") -> dict:
        # Custom load implementation
        pass
    
    def update_file(self, content: str, file_path: str, encoding: str = "utf-8") -> dict:
        # Custom update implementation
        pass
```

#### 4.3.2 Storage Handler Methods

All storage handlers implement these core methods:

- **`create_file(content, file_path, encoding)`**: Create/save content to file
- **`read_file(file_path, encoding)`**: Read content from file  
- **`update_file(content, file_path, encoding)`**: Update content in file
- **`delete_file(file_path)`**: Delete file
- **`list_files(path, max_depth, include_hidden)`**: List files in directory
- **`exists(path)`**: Check if file exists

#### 4.3.3 Custom Storage Implementation

```python
class CloudStorageHandler(FileStorageHandler):
    def __init__(self, bucket_name: str, credentials: dict):
        self.bucket_name = bucket_name
        self.credentials = credentials
    
    def create_file(self, content: str, file_path: str, encoding: str = "utf-8") -> dict:
        try:
            # Upload to cloud storage
            # ... cloud-specific implementation
            return {
                "success": True,
                "message": "File uploaded to cloud storage",
                "file_path": file_path,
                "file_size": len(content.encode(encoding))
            }
        except Exception as e:
            return {
                "success": False,
                "error": str(e),
                "file_path": file_path
            }
```

#### 4.3.4 Setup Hints

- **Base Path**: Always set a meaningful base path for organized storage
- **Encoding**: Use UTF-8 for international character support
- **Error Handling**: Implement proper error handling in custom handlers
- **Permissions**: Ensure proper file permissions for read/write operations
- **Backup**: Consider implementing backup strategies for critical data

---

### 4.4 FileSystem Tools Summary

| Tool | Purpose | Key Features | Use Cases |
|------|---------|--------------|-----------|
| **StorageToolkit** | File operations | Save, load, append, list, delete | Data persistence, file management |
| **CMDToolkit** | Command execution | Shell commands, timeout handling | System administration, automation |
| **Storage Handler** | Storage abstraction | Custom backends, cloud storage | Flexible storage solutions |

**Common Use Cases:**
- **Data Persistence**: Save and load application data, configurations, logs
- **File Management**: Organize, backup, and manage project files
- **System Automation**: Execute scripts, manage services, monitor systems
- **Cross-Platform**: Work consistently across different operating systems
- **Custom Storage**: Implement cloud storage, database storage, or other backends

**Best Practices:**
- Always handle errors gracefully
- Use appropriate timeouts for long-running operations
- Implement proper file path validation
- Consider security implications of command execution
- Use meaningful base paths for organized storage

---

## 5. Database Tools

**📁 Example File**: `examples/tools/tools_database.py`

**🔧 Toolkit Files**: 
- `evoagentx/tools/database_mongodb.py` - MongoDBToolkit implementation
- `evoagentx/tools/database_postgresql.py` - PostgreSQLToolkit implementation
- `evoagentx/tools/database_faiss.py` - FaissToolkit implementation

**🚀 Run Examples**: `python -m examples.tools.tools_database`

Database tools provide comprehensive database management capabilities including relational databases (PostgreSQL), document databases (MongoDB), and vector databases (FAISS). These tools enable agents to perform complex data operations, semantic search, and data persistence with automatic storage management.

### 5.1 MongoDBToolkit

**The MongoDBToolkit provides comprehensive document database operations for MongoDB, including querying, inserting, updating, and deleting documents with support for complex queries, aggregation pipelines, and metadata filtering.**

#### 5.1.1 Setup

```python
from evoagentx.tools import MongoDBToolkit

# Initialize with default storage
toolkit = MongoDBToolkit(
    name="DemoMongoDBToolkit",
    database_name="demo_db",
    auto_save=True
)

# Or with custom configuration
toolkit = MongoDBToolkit(
    name="CustomMongoDBToolkit",
    database_name="my_database",
    auto_save=False,
    host="localhost",
    port=27017
)
```

#### 5.1.2 Available Methods

The `MongoDBToolkit` provides the following tools:

- **mongodb_execute_query**: Execute MongoDB queries and aggregation pipelines
- **mongodb_find**: Find documents with filtering, projection, and sorting
- **mongodb_update**: Update documents in collections
- **mongodb_delete**: Delete documents with filters
- **mongodb_info**: Get database and collection information

#### 5.1.3 Usage Example

```python
# Get tools
execute_tool = toolkit.get_tool("mongodb_execute_query")
find_tool = toolkit.get_tool("mongodb_find")
delete_tool = toolkit.get_tool("mongodb_delete")

# Insert products data
products = [
    {"id": "P001", "name": "Laptop", "category": "Electronics", "price": 999.99, "stock": 50},
    {"id": "P002", "name": "Mouse", "category": "Electronics", "price": 29.99, "stock": 100},
    {"id": "P003", "name": "Desk Chair", "category": "Furniture", "price": 199.99, "stock": 25}
]

# Insert using execute tool
result = execute_tool(
    query=products,
    query_type="insert",
    collection_name="products"
)

# Find electronics products
find_result = find_tool(
    collection_name="products",
    filter='{"category": "Electronics"}',
    sort='{"price": -1}'
)

# Delete furniture products
delete_result = delete_tool(
    collection_name="products",
    filter='{"category": "Furniture"}',
    multi=True
)
```

---

### 5.2 PostgreSQLToolkit

**The PostgreSQLToolkit provides comprehensive relational database operations for PostgreSQL, including SQL execution, table creation, data querying, updating, and deletion with automatic query type detection and result processing.**

#### 5.2.1 Setup

```python
from evoagentx.tools import PostgreSQLToolkit

# Initialize with default storage
toolkit = PostgreSQLToolkit(
    name="DemoPostgreSQLToolkit",
    database_name="demo_db",
    auto_save=True
)

# Or with custom configuration
toolkit = PostgreSQLToolkit(
    name="CustomPostgreSQLToolkit",
    database_name="my_database",
    host="localhost",
    port=5432,
    user="myuser",
    password="mypassword"
)
```

#### 5.2.2 Available Methods

The `PostgreSQLToolkit` provides the following tools:

- **postgresql_execute**: Execute arbitrary SQL queries
- **postgresql_find**: Find (SELECT) rows from tables
- **postgresql_update**: Update rows in tables
- **postgresql_create**: Create tables and other objects
- **postgresql_delete**: Delete rows from tables
- **postgresql_info**: Get database and table information

#### 5.2.3 Usage Example

```python
# Get tools
execute_tool = toolkit.get_tool("postgresql_execute")
find_tool = toolkit.get_tool("postgresql_find")
create_tool = toolkit.get_tool("postgresql_create")
delete_tool = toolkit.get_tool("postgresql_delete")

# Create users table
create_sql = """
CREATE TABLE IF NOT EXISTS users (
    id SERIAL PRIMARY KEY,
    name VARCHAR(100) NOT NULL,
    email VARCHAR(100) UNIQUE NOT NULL,
    age INTEGER,
    department VARCHAR(50)
);
"""

result = create_tool(create_sql)

# Insert users
insert_sql = """
INSERT INTO users (name, email, age, department) VALUES
('Alice Johnson', 'alice@example.com', 28, 'Engineering'),
('Bob Smith', 'bob@example.com', 32, 'Marketing'),
('Carol Davis', 'carol@example.com', 25, 'Engineering')
ON CONFLICT (email) DO NOTHING;
"""

result = execute_tool(insert_sql)

# Query engineers
find_result = find_tool(
    "users",
    where="department = 'Engineering'",
    columns="name, age",
    sort="age ASC"
)

# Delete marketing users
delete_result = delete_tool(
    "users",
    "department = 'Marketing'"
)
```

---

### 5.3 FAISSToolkit

**The FAISSToolkit provides comprehensive vector database operations using FAISS, enabling semantic search, document insertion with automatic chunking and embedding, and advanced metadata filtering for building intelligent search applications.**

#### 5.3.1 Setup

```python
from evoagentx.tools import FaissToolkit
from evoagentx.rag.rag_config import RAGConfig, EmbeddingConfig, ChunkerConfig
from evoagentx.storages.storages_config import StoreConfig, DBConfig, VectorStoreConfig

# Basic setup with default configuration
toolkit = FaissToolkit(
    name="ExampleFaissToolkit",
    default_corpus_id="example_corpus"
)

# Advanced setup with custom configuration
storage_config = StoreConfig(
    dbConfig=DBConfig(
        db_name="sqlite",
        path="./example_faiss.db"
    ),
    vectorConfig=VectorStoreConfig(
        vector_name="faiss",
        dimensions=1536,  # For OpenAI embeddings
        index_type="flat_l2"
    )
)

rag_config = RAGConfig(
    embedding=EmbeddingConfig(
        provider="openai",
        model_name="text-embedding-ada-002"
    ),
    chunker=ChunkerConfig(
        chunk_size=500,
        chunk_overlap=50
    )
)

toolkit = FaissToolkit(
    name="CustomFaissToolkit",
    storage_config=storage_config,
    rag_config=rag_config,
    default_corpus_id="custom_corpus"
)
```

#### 5.3.2 Available Methods

The `FaissToolkit` provides the following tools:

- **faiss_query**: Query the vector database with semantic search
- **faiss_insert**: Insert documents with automatic chunking and embedding
- **faiss_delete**: Delete documents by ID or metadata filters
- **faiss_list**: List all corpora and their configurations
- **faiss_stats**: Get database and corpus statistics

#### 5.3.3 Usage Example

```python
# Get tools
insert_tool = toolkit.get_tool("faiss_insert")
query_tool = toolkit.get_tool("faiss_query")
stats_tool = toolkit.get_tool("faiss_stats")
delete_tool = toolkit.get_tool("faiss_delete")

# Insert AI knowledge documents
documents = [
    "Artificial Intelligence (AI) is a branch of computer science that aims to create intelligent machines capable of performing tasks that typically require human intelligence.",
    "Machine learning is a subset of artificial intelligence that enables computers to learn and improve from experience without being explicitly programmed.",
    "Deep learning is a specialized form of machine learning that uses neural networks with multiple layers to analyze and learn from data."
]

# Insert with metadata
result = insert_tool(
    documents=documents,
    metadata={
        "source": "AI_knowledge_base",
        "topic": "artificial_intelligence",
        "language": "en"
    }
)

# Perform semantic search
search_result = query_tool(
    query="How do machines learn?",
    top_k=3,
    similarity_threshold=0.1
)

# Get database statistics
stats_result = stats_tool()

# Delete documents by metadata filter
delete_result = delete_tool(
    metadata_filters={"source": "AI_knowledge_base"}
)
```

---

### 5.4 Database Tools Summary

| Toolkit | Purpose | Key Features | Use Cases |
|---------|---------|--------------|-----------|
| **MongoDBToolkit** | Document database | JSON queries, aggregation, flexible schema | Content management, user data, logs |
| **PostgreSQLToolkit** | Relational database | SQL operations, ACID compliance, complex queries | Business data, analytics, structured information |
| **FAISSToolkit** | Vector database | Semantic search, embeddings, metadata filtering | AI applications, content search, similarity matching |

**Common Use Cases:**
- **Data Persistence**: Store and retrieve application data with automatic persistence
- **Content Management**: Manage documents, user data, and metadata
- **Semantic Search**: Build intelligent search applications with vector similarity
- **Analytics**: Perform complex queries and data analysis
- **Real-time Applications**: Handle concurrent database operations

**Best Practices:**
- Always check `success` field before processing results
- Use appropriate metadata for efficient document organization
- Implement proper error handling for database operations
- Consider transaction management for complex operations
- Use connection pooling for high-traffic applications

---

## 6. Image Handling Tools

**📁 Example File**: `examples/tools/tools_images.py`

**🔧 Toolkit Files**: 
- `evoagentx/tools/image_tools/openai_image_tools/` - OpenAI image tools (generation, editing, analysis)
- `evoagentx/tools/image_tools/openrouter_image_tools/` - OpenRouter image tools (generation, editing, analysis)
- `evoagentx/tools/image_tools/flux_image_tools/` - Flux image tools (generation, editing)

**🚀 Run Examples**: `python -m examples.tools.tools_images`

**🧪 Test Files**: `tests/tools/test_image_tools.py` (to be created)

**🚀 Run Tests**: `python -m tests.tools.test_image_tools` (when test files are created)

**📁 View Source Code**: 
```bash
# View image tools directory structure
ls -la evoagentx/tools/image_tools/

# View example file
cat examples/tools/tools_images.py

# View toolkit source files
ls evoagentx/tools/image_tools/openai_image_tools/
ls evoagentx/tools/image_tools/openrouter_image_tools/
ls evoagentx/tools/image_tools/flux_image_tools/
```

Image handling tools provide comprehensive capabilities for image analysis, generation, and manipulation using various AI services and APIs. These tools enable agents to work with visual content, generate images from text descriptions, and analyze image content.

**Storage Support**: All image toolkits support flexible file storage options through the `storage_handler` parameter, allowing you to use local storage, remote storage (Supabase), or custom storage implementations.

### 6.1 OpenAIImageToolkit

**The OpenAIImageToolkit provides comprehensive image capabilities including generation, editing, and analysis using OpenAI's DALL-E and GPT-4 Vision models. It offers a complete image workflow with flexible storage options.**

#### 6.1.1 Setup

```python
from evoagentx.tools import OpenAIImageToolkit

# Basic setup with default local storage
toolkit = OpenAIImageToolkit(
    name="DemoOpenAIImageToolkit",
    api_key="your-openai-api-key",  # Or set OPENAI_API_KEY environment variable
    organization_id="your-organization-id",  # Optional
    generation_model="dall-e-3",
    save_path="./generated_images"
)

# With custom storage handler
from evoagentx.tools import LocalStorageHandler
storage_handler = LocalStorageHandler(base_path="./custom_images")
toolkit = OpenAIImageToolkit(
    api_key="your-openai-api-key",
    storage_handler=storage_handler
)
```

#### 6.1.2 Available Methods

```python
# Get available tools
tools = toolkit.get_tools()
print(f"Available tools: {[tool.name for tool in tools]}")

# Available tools:
# - openai_image_generation: Generate images from text descriptions
# - openai_image_edit: Edit existing images with text prompts
# - openai_image_analysis: Analyze images using GPT-4 Vision
```

#### 6.1.3 Usage Example

```python
# Get tools
gen_tool = toolkit.get_tool("openai_image_generation")
edit_tool = toolkit.get_tool("openai_image_edit")
analysis_tool = toolkit.get_tool("openai_image_analysis")

# Generate an image
result = gen_tool(
    prompt="A serene mountain landscape at sunset with a lake in the foreground",
    size="1024x1024",
    quality="high"
)

# Edit the generated image
edit_result = edit_tool(
    prompt="Add a red scarf around the owl's neck",
    images=result["results"][0],
    size="1024x1024"
)

# Analyze the edited image
analysis_result = analysis_tool(
    prompt="Describe what you see in this image",
    image_path=edit_result["results"][0]
)
```

---

### 6.2 OpenRouterImageToolkit

**The OpenRouterImageToolkit provides image generation, editing, and analysis capabilities through OpenRouter's multi-model API, supporting various AI models with flexible storage options.**

#### 6.2.1 Setup

```python
from evoagentx.tools import OpenRouterImageToolkit

# Basic setup
toolkit = OpenRouterImageToolkit(
    name="DemoOpenRouterImageToolkit",
    api_key="your-openrouter-api-key"  # Or set OPENROUTER_API_KEY environment variable
)

# With custom storage
from evoagentx.tools import SupabaseStorageHandler
storage_handler = SupabaseStorageHandler(bucket_name="my-images")
toolkit = OpenRouterImageToolkit(
    api_key="your-openrouter-api-key",
    storage_handler=storage_handler
)
```

#### 6.2.2 Available Methods

```python
# Available tools:
# - openrouter_image_generation_edit: Generate or edit images
# - image_analysis: Analyze images using various models
```

#### 6.2.3 Usage Example

```python
# Get tools
gen_tool = toolkit.get_tool("openrouter_image_generation_edit")
analysis_tool = toolkit.get_tool("image_analysis")

# Generate an image
result = gen_tool(
    prompt="A minimalist poster of a mountain at sunrise",
    model="google/gemini-2.5-flash-image-preview",
    save_path="./openrouter_images",
    output_basename="mountain"
)

# Edit the image
edit_result = gen_tool(
    prompt="Add a bold 'GEMINI' text at the top",
    image_paths=[result["saved_paths"][0]],
    model="google/gemini-2.5-flash-image-preview",
    save_path="./openrouter_images",
    output_basename="edited"
)

# Analyze the image
analysis_result = analysis_tool(
    prompt="Describe this image",
    image_path=edit_result["saved_paths"][0]
)
```

---

### 6.3 FluxImageGenerationToolkit

**The FluxImageGenerationToolkit provides advanced image generation and editing capabilities using Flux Kontext Max, offering high-quality artistic control with flexible storage options.**

#### 6.3.1 Setup

```python
from evoagentx.tools import FluxImageGenerationToolkit

# Basic setup
toolkit = FluxImageGenerationToolkit(
    name="DemoFluxImageToolkit",
    api_key="your-bfl-api-key",  # Or set BFL_API_KEY environment variable
    save_path="./flux_generated_images"
)

# With custom storage
from evoagentx.tools import LocalStorageHandler
storage_handler = LocalStorageHandler(base_path="./flux_images")
toolkit = FluxImageGenerationToolkit(
    api_key="your-bfl-api-key",
    storage_handler=storage_handler
)
```

#### 6.3.2 Available Methods

```python
# Available tools:
# - flux_image_generation_edit: Generate or edit images with Flux
```

#### 6.3.3 Usage Example

```python
# Get the generation tool
gen_tool = toolkit.get_tool("flux_image_generation_edit")

# Generate an image
result = gen_tool(
    prompt="A futuristic cyberpunk city with neon lights and flying cars",
    seed=42,
    output_format="jpeg",
    prompt_upsampling=False,
    safety_tolerance=2
)

# Edit an existing image
import base64
with open("existing_image.jpg", "rb") as f:
    b64_image = base64.b64encode(f.read()).decode("utf-8")

edit_result = gen_tool(
    prompt="Add a glowing red umbrella held by a person in the foreground",
    input_image=b64_image,
    seed=43,
    output_format="jpeg"
)
```

---

### 6.4 Storage Options

All image toolkits support flexible storage through the `storage_handler` parameter:

#### 6.4.1 Local Storage (Default)
```python
from evoagentx.tools import LocalStorageHandler

# Default local storage
toolkit = OpenAIImageToolkit(api_key=API_KEY)

# Custom local storage path
storage_handler = LocalStorageHandler(base_path="./custom_images")
toolkit = OpenAIImageToolkit(api_key=API_KEY, storage_handler=storage_handler)
```

#### 6.4.2 Remote Storage (Supabase)
```python
from evoagentx.tools import SupabaseStorageHandler
import os

# Set environment variables
os.environ["SUPABASE_URL_STORAGE"] = "your-supabase-url"
os.environ["SUPABASE_KEY_STORAGE"] = "your-supabase-key"
os.environ["SUPABASE_BUCKET_STORAGE"] = "your-bucket-name"

# Use Supabase storage
storage_handler = SupabaseStorageHandler(bucket_name="my-images")
toolkit = OpenAIImageToolkit(api_key=API_KEY, storage_handler=storage_handler)
```

---

### 6.5 Image Handling Tools Summary

| Toolkit | Purpose | Key Features | Use Cases |
|---------|---------|--------------|-----------|
| **OpenAIImageToolkit** | Complete image workflow | DALL-E generation, editing, GPT-4 Vision analysis | Creative content, marketing, visual understanding |
| **OpenRouterImageToolkit** | Multi-model image tools | Various AI models, flexible storage | Research, experimentation, multi-provider support |
| **FluxImageGenerationToolkit** | Advanced image generation | Kontext Max, artistic control | Professional graphics, artistic content, design work |

**Common Use Cases:**
- **Content Creation**: Generate images for websites, presentations, and marketing
- **Visual Analysis**: Analyze user-uploaded content, screenshots, and photos
- **Creative Projects**: Create artwork, illustrations, and concept designs
- **Documentation**: Generate visual aids and explanatory images
- **Research**: Create visualizations and experimental imagery

**Best Practices:**
- Always check API key requirements and set appropriate environment variables
- Use detailed, descriptive prompts for better generation results
- Be mindful of content safety guidelines and API rate limits
- Consider image formats and aspect ratios for your specific use case
- Test with different models and parameters to find optimal settings
- Use appropriate storage handlers for your deployment environment

**API Key Requirements:**
- **OpenAIImageToolkit**: `OPENAI_API_KEY` (for DALL-E and GPT-4 Vision access)
- **OpenRouterImageToolkit**: `OPENROUTER_API_KEY` (for multi-model access)
- **FluxImageGenerationToolkit**: `BFL_API_KEY` (for Flux Kontext Max access)

---

### 6.6 Running the Examples

To run the image handling tool examples:

```bash
# Run all image tool examples
python -m examples.tools.tools_images

# Or run from the examples/tools directory
cd examples/tools
python tools_images.py
```

**Example Output**:
```
===== IMAGE TOOL EXAMPLES =====

===== OPENAI IMAGE TOOLKIT PIPELINE (GEN → EDIT → ANALYZE) =====
✓ OpenAIImageToolkit initialized
✓ Using OpenAI API key: your-key...
Generating: A cute baby owl sitting on a tree branch at sunset, digital art
✓ Image generation successful
Generated image: ./generated_images/generated_1757661778_1.png
✓ Image editing successful
Edited image: ./generated_images/edited_minimal_1757661779_1.png
✓ Image analysis successful
Analysis: This image shows a cute baby owl...

===== ALL IMAGE TOOL EXAMPLES COMPLETED =====
```

**Note**: Make sure you have the required API keys set in your environment variables before running the examples.

---

### 6.7 File Organization Benefits

The separated `tools_images.py` file provides several advantages:

✅ **Focused Learning**: Concentrate on image-specific tools without distraction from other categories  
✅ **Easier Testing**: Test image generation and analysis independently  
✅ **API Key Management**: Manage different API keys (OpenAI, OpenRouter, BFL) separately  
✅ **Cleaner Examples**: More focused examples for each image toolkit  
✅ **Better Documentation**: Dedicated section for image tool documentation and troubleshooting  
✅ **Modular Development**: Develop and test image tools without affecting other tool categories

---

## 7. Browser Tools

**📁 Example File**: `examples/tools/tools_browser.py`

**🔧 Toolkit Files**: 
- `evoagentx/tools/browser_tool.py` - BrowserToolkit implementation (Selenium-based)
- `evoagentx/tools/browser_use.py` - BrowserUseToolkit implementation (AI-driven)

**🚀 Run Examples**: `python -m examples.tools.tools_browser`

**🧪 Test Files**: `tests/tools/test_browser_tools.py` (to be created)

**🚀 Run Tests**: `python -m tests.tools.test_browser_tools` (when test files are created)

**📁 View Source Code**: 
```bash
# View toolkit implementations
ls evoagentx/tools/browser_*.py

# View example file
cat examples/tools/tools_browser.py

# View toolkit source files
cat evoagentx/tools/browser_tool.py
cat evoagentx/tools/browser_use.py
```

EvoAgentX provides comprehensive browser automation capabilities through two different toolkits:

1. **BrowserToolkit** (Selenium-based): Provides fine-grained control over browser elements with detailed snapshots and element references. **No API key required** - operated by LLM agents for precise browser automation.
2. **BrowserUseToolkit** (Browser-Use based): Offers natural language browser automation using AI-driven interactions. **Requires OpenAI API key** for AI-powered browser control.

### 7.1 Setup

#### 7.1.1 BrowserToolkit (Selenium-based)

Best for: Fine-grained control, detailed element inspection, complex automation workflows. **No API key required** - operated by LLM agents.

```python
from evoagentx.tools import BrowserToolkit

# Initialize the browser toolkit
toolkit = BrowserToolkit(
    browser_type="chrome",  # Options: "chrome", "firefox", "safari", "edge"  
    headless=False,         # Set to True for background operation
    timeout=10              # Default timeout in seconds
)

# Get specific tools
initialize_tool = toolkit.get_tool("initialize_browser")
navigate_tool = toolkit.get_tool("navigate_to_url")
input_tool = toolkit.get_tool("input_text")
click_tool = toolkit.get_tool("browser_click")
snapshot_tool = toolkit.get_tool("browser_snapshot")
console_tool = toolkit.get_tool("browser_console_messages")
close_tool = toolkit.get_tool("close_browser")
```

#### 7.1.2 BrowserUseToolkit (Browser-Use based)

Best for: Natural language interactions, AI-driven automation, simple task descriptions. **Requires OpenAI API key** for AI-powered browser control.

```python
from evoagentx.tools import BrowserUseToolkit

# Initialize the browser-use toolkit
toolkit = BrowserUseToolkit(
    model="gpt-4o-mini",          # LLM model for browser control
    api_key="your-api-key",       # OpenAI API key (or use environment variable)
    browser_type="chromium",      # Options: "chromium", "firefox", "webkit"
    headless=False                # Set to True for background operation
)

# Get the browser automation tool
browser_tool = toolkit.get_tool("browser_use")
```

**⚠️ Troubleshooting**: If you get `FileNotFoundError` for Chromium, run: `uvx playwright install chromium --with-deps` ([docs](https://docs.browser-use.com/quickstart))

### 7.2 Available Methods

#### 7.2.1 BrowserToolkit (Selenium-based) Methods

##### 7.2.1.1 initialize_browser

Start or restart a browser session. Must be called before any other browser operations.

**Parameters:**
- None required

**Sample Return:**
```python
{
    "status": "success",
    "message": "Browser chrome initialized successfully"
}
```

**Usage:**
```python
# Get and use the tool
initialize_tool = toolkit.get_tool("initialize_browser")
result = initialize_tool()
```

##### 7.2.1.2 navigate_to_url

Navigate to a URL and automatically capture a snapshot of all page elements for interaction.

**Parameters:**
- `url` (str, required): Complete URL with protocol (e.g., "https://example.com")
- `timeout` (int, optional): Custom timeout in seconds

**Sample Return:**
```python
{
    "status": "success", 
    "title": "Example Domain",
    "url": "https://example.com",
    "accessibility_tree": {...},  # Full page structure
    "page_content": "Example Domain\n\nThis domain is for use in illustrative examples...",
    "interactive_elements": [
        {
            "id": "e0",
            "description": "More information.../link", 
            "purpose": "link",
            "label": "More information...",
            "category": "navigation",
            "isPrimary": False,
            "visible": True,
            "interactable": True
        }
    ]
}
```

**Usage:**
```python
# Get and use the tool
navigate_tool = toolkit.get_tool("navigate_to_url")
result = navigate_tool(url="https://example.com")
```

##### 7.2.1.3 input_text

Type text into form fields, search boxes, or other input elements using element references from snapshots.

**Parameters:**
- `element` (str, required): Human-readable description (e.g., "Search field", "Username input")
- `ref` (str, required): Element ID from snapshot (e.g., "e0", "e1", "e2") 
- `text` (str, required): Text to input
- `submit` (bool, optional): Press Enter after typing (default: False)
- `slowly` (bool, optional): Type character by character to trigger JS events (default: True)

**Sample Return:**
```python
{
    "status": "success",
    "message": "Successfully input text into Search field and submitted",
    "element": "Search field", 
    "text": "python tutorial"
}
```

**Usage:**
```python
# Get and use the tool
input_tool = toolkit.get_tool("input_text")
result = input_tool(
    element="Search field",
    ref="e1", 
    text="python tutorial",
    submit=True
)
```

##### 7.2.1.4 browser_click

Click on buttons, links, or other clickable elements using element references from snapshots.

**Parameters:**
- `element` (str, required): Human-readable description (e.g., "Login button", "Next page link")
- `ref` (str, required): Element ID from snapshot (e.g., "e0", "e1", "e2")

**Sample Return:**
```python
{
    "status": "success",
    "message": "Successfully clicked Login button",
    "element": "Login button",
    "new_url": "https://example.com/dashboard"  # If navigation occurred
}
```

**Usage:**
```python
# Get and use the tool
click_tool = toolkit.get_tool("browser_click")
result = click_tool(
    element="Login button",
    ref="e3"
)
```

##### 7.2.1.5 browser_snapshot

Capture a fresh snapshot of the current page state, including all interactive elements. Use this after page changes not caused by navigation or clicking.

**Parameters:**
- None required

**Sample Return:**
```python
{
    "status": "success",
    "title": "Search Results - Example",
    "url": "https://example.com/search?q=python",
    "accessibility_tree": {...},  # Complete page structure
    "page_content": "Search Results\n\nResult 1: Python Tutorial...",
    "interactive_elements": [
        {
            "id": "e0",
            "description": "search/search box",
            "purpose": "search box", 
            "label": "Search",
            "category": "search",
            "isPrimary": True,
            "visible": True,
            "editable": True
        },
        {
            "id": "e1", 
            "description": "Search/submit button",
            "purpose": "submit button",
            "label": "Search",
            "category": "action",
            "isPrimary": True,
            "visible": True,
            "interactable": True
        }
    ]
}
```

**Usage:**
```python
# Get and use the tool
snapshot_tool = toolkit.get_tool("browser_snapshot")
result = snapshot_tool()
```

##### 7.2.1.6 browser_console_messages

Retrieve JavaScript console messages (logs, warnings, errors) for debugging web applications.

**Parameters:**
- None required

**Sample Return:**
```python
{
    "status": "success",
    "console_messages": [
        {
            "level": "INFO",
            "message": "Page loaded successfully",
            "timestamp": "2024-01-15T10:30:45.123Z"
        },
        {
            "level": "WARNING", 
            "message": "Deprecated API usage detected",
            "timestamp": "2024-01-15T10:30:46.456Z"
        },
        {
            "level": "ERROR",
            "message": "Failed to load resource: net::ERR_BLOCKED_BY_CLIENT", 
            "timestamp": "2024-01-15T10:30:47.789Z"
        }
    ]
}
```

**Usage:**
```python
# Get and use the tool
console_tool = toolkit.get_tool("browser_console_messages")
result = console_tool()
```

##### 7.2.1.7 close_browser

Close the browser session and free system resources. Always call this when finished.

**Parameters:**
- None required

**Sample Return:**
```python
{
    "status": "success",
    "message": "Browser session closed successfully"
}
```

**Usage:**
```python
# Get and use the tool
close_tool = toolkit.get_tool("close_browser")
result = close_tool()
```

---

#### 7.2.2 BrowserUseToolkit (AI-driven) Methods

##### 7.2.2.1 browser_use

Execute browser automation tasks using natural language descriptions. This single tool handles all browser interactions through AI-driven automation.

**Parameters:**
- `task` (str, required): Natural language description of the task to perform

**Sample Return:**
```python
{
    "success": True,
    "result": "Successfully navigated to Google and searched for 'OpenAI GPT-4'. Found 10 search results on the page."
}
```

**Usage:**
```python
# Get and use the tool
browser_tool = toolkit.get_tool("browser_use")

# Navigate and search
result = browser_tool(task="Go to Google and search for 'OpenAI GPT-4'")
print(f"Task result: {result}")

# Fill out a form
result = browser_tool(task="Fill out the contact form with name 'John Doe', email 'john@example.com', and message 'Hello world'")
print(f"Form result: {result}")

# Click on specific elements
result = browser_tool(task="Click the 'Sign Up' button and then fill out the registration form")
print(f"Registration result: {result}")
```

**Natural Language Task Examples:**
- "Go to https://example.com and click the login button"
- "Search for 'machine learning' on the current page"
- "Fill out the form with my name and email address"
- "Click the first result in the search results"
- "Navigate to the pricing page and take a screenshot"
- "Find the download button and click it"
- "Scroll down to the bottom of the page and click 'Load More'"

### 7.3 Element Reference System

The browser tools use a unique element reference system:

1. **Element IDs**: After taking a snapshot, interactive elements are assigned unique IDs like `e0`, `e1`, `e2`, etc.
2. **Element Descriptions**: Each element has a human-readable description for easy identification
3. **Element Categories**: Elements are categorized by purpose (navigation, form, action, etc.)
4. **Element States**: Elements show their current state (visible, interactable, editable)

---

### 7.4 Running the Examples

To run the browser tool examples:

```bash
# Run all browser tool examples
python -m examples.tools.tools_browser

# Or run from the examples/tools directory
cd examples/tools
python tools_browser.py
```

**Example Output**:
```
===== FOCUSED BROWSER TOOL EXAMPLES =====

===== AI-DRIVEN BROWSER SEARCH EXAMPLE =====
✓ BrowserUseToolkit initialized
✓ Using OpenAI API key: your-key...

🔍 Task 1: Searching for EvoAgentX project information...
Task: Go to GitHub and search for 'EvoAgentX' project, then collect basic information about the project
✓ Project search completed successfully
Result: Successfully found EvoAgentX repository with 1000+ stars, description: "Building a Self-Evolving Ecosystem of AI Agents"...

📚 Task 2: Getting project documentation...
Task: Visit the EvoAgentX documentation and collect key information
✓ Documentation collection completed successfully
Result: Found main features: workflow generation, agent management, tool integration...

✓ AI-driven browser search completed

===== SELENIUM BASIC BROWSER OPERATIONS =====
✓ BrowserToolkit initialized
✓ All browser tools loaded successfully

Step 1: Browser initialization...
Initialization result: success

Step 2: Creating and navigating to test page...
✓ Created test page at: /path/to/simple_test_page.html
Navigation result: success
Page title: Simple Test Page

Step 3: Taking snapshot to identify elements...
✓ Snapshot successful
Found 7 interactive elements
  Element 1: name/input
    Purpose: text input
    ID: e0

Step 4: Performing basic form operations...
  - Filling name field...
  - Filling email field...
  - Selecting role...
  - Filling message field...
  - Submitting form...
    Submit result: success

Step 5: Checking form submission result...
✓ Form submission successful - data correctly displayed!

Step 6: Testing clear functionality...
    Clear result: success

Step 7: Testing show hidden content...
    Show result: success
✓ Hidden content successfully revealed!

✓ Basic browser operations test completed successfully!

===== BROWSER TOOL COMPARISON =====
🔧 **BrowserToolkit (Selenium-based)**
✅ Pros: Fine-grained control, precise form filling...
❌ Cons: More complex setup, manual element identification...

🤖 **BrowserUseToolkit (AI-driven)**
✅ Pros: Natural language, AI-driven decisions...
❌ Cons: Requires API key, less precise control...

===== ALL BROWSER TOOL EXAMPLES COMPLETED =====
```

**Note**: Make sure you have the required dependencies installed and API keys set up before running the examples.

---

### 7.5 File Organization Benefits

The separated `tools_browser.py` file provides several advantages:

✅ **Focused Learning**: Concentrate on browser automation without distraction from other tool categories  
✅ **Toolkit Comparison**: Easily compare Selenium vs AI-driven approaches  
✅ **Practical Examples**: Real-world tasks (project research) and basic operations (form automation)  
✅ **Test Page Creation**: Automatic creation of styled test HTML pages for demonstration  
✅ **Error Handling**: Robust error handling and user guidance  
✅ **Dependency Management**: Clear requirements for different browser automation approaches  
✅ **Modular Testing**: Test browser tools independently from other tool categories

---

## 8. Converters

**📁 Example File**: `examples/tools/tools_converters.py`

**🔧 Toolkit Files**: 
- `evoagentx/tools/mcp.py` - MCPToolkit implementation
- `evoagentx/tools/api_converter.py` - API Converter implementations (OpenAPIConverter, RapidAPIConverter, APIToolkit)

**🚀 Run Examples**: `python -m examples.tools.tools_converters`

**🧪 Test Files**: `tests/tools/test_converters.py` (to be created)

**🚀 Run Tests**: `python -m tests.tools.test_converters` (when test files are created)

**📁 View Source Code**: 
```bash
# View MCP toolkit implementation
ls evoagentx/tools/mcp.py

# View API Converter implementation
ls evoagentx/tools/api_converter.py

# View example file
cat examples/tools/tools_converters.py
```

**📋 Configuration Files**:
- `examples/tools/sample_mcp.config` - Sample MCP server configuration

EvoAgentX provides two complementary converter capabilities for integrating external services and transforming API specifications into executable tools:

1. **MCPToolkit**: Connects to external MCP servers and provides access to their tools
2. **API Converter**: Converts API specifications (OpenAPI, RapidAPI) into executable toolkits automatically

---

### 8.1 MCPToolkit

**The MCPToolkit provides a bridge between EvoAgentX and external MCP servers, enabling agents to use tools and services that are not natively integrated into the framework.**

#### 8.1.1 Setup

```python
from evoagentx.tools import MCPToolkit

# Initialize with configuration file
toolkit = MCPToolkit(config_path="path/to/mcp.config")

# Or with direct configuration
config = {
    "mcpServers": {
        "arxiv-server": {
            "command": "uv",
            "args": ["tool", "run", "arxiv-mcp-server"]
        }
    }
}
toolkit = MCPToolkit(config=config)
```

#### 8.1.2 Available Methods

The `MCPToolkit` provides the following methods:

- **`get_toolkits()`**: Returns a list of toolkits from all connected MCP servers
- **`disconnect()`**: Closes all MCP server connections

#### 8.1.3 Usage Example

```python
# Get all available toolkits from MCP servers
toolkits = toolkit.get_toolkits()

# Explore available tools
for toolkit_item in toolkits:
    print(f"Toolkit: {toolkit_item.name}")
    tools = toolkit_item.get_tools()
    
    for tool in tools:
        print(f"  Tool: {tool.name}")
        print(f"    Description: {tool.description}")
        print(f"    Parameters: {tool.inputs}")

# Use a specific tool
arxiv_tool = None
for toolkit_item in toolkits:
    for tool in toolkit_item.get_tools():
        if "search" in tool.name.lower():
            arxiv_tool = tool
            break
    if arxiv_tool:
        break

if arxiv_tool:
    # Call the tool
    result = arxiv_tool(query="artificial intelligence")
    print(f"Search result: {result}")

# Always disconnect when done
toolkit.disconnect()
```

### 8.2 API Converter

**The API Converter transforms API specifications into an executable `APIToolkit` with callable tools derived from each API operation. It supports OpenAPI (Swagger) and RapidAPI specifications.**

#### 8.2.1 Setup

```python
from evoagentx.tools.api_converter import (
    create_openapi_toolkit,
    create_rapidapi_toolkit,
)

# Option A: Build toolkit from an OpenAPI spec (dict or JSON/YAML file path)
openapi_toolkit = create_openapi_toolkit(
    schema_path_or_dict={
        "openapi": "3.0.0",
        "info": {"title": "Sample API", "version": "1.0"},
        "servers": [{"url": "https://api.example.com"}],
        "paths": {
            "/items": {
                "get": {
                    "operationId": "listItems",
                    "summary": "List items",
                    "parameters": [
                        {"name": "limit", "in": "query", "required": False, "schema": {"type": "integer"}}
                    ]
                }
            }
        }
    }
)

# Option B: Build toolkit from a RapidAPI spec (dict or JSON file path)
import os
from dotenv import load_dotenv
load_dotenv()
rapidapi_key = os.getenv("RAPIDAPI_KEY", "")
rapidapi_host = "open-weather13.p.rapidapi.com"
rapidapi_toolkit = create_rapidapi_toolkit(
    schema_path_or_dict="path/to/rapidapi_openapi.json",  # or a dict
    rapidapi_key=rapidapi_key,
    rapidapi_host=rapidapi_host,
)
```

#### 8.2.2 Available Methods

Toolkits returned by the API Converter are instances of `APIToolkit` and provide:

- **`get_tools()`**: Returns all available tools derived from API operations
- **`get_tool(tool_name)`**: Returns a tool by its operationId-derived name
- **`get_tool_schemas()`**: Returns OpenAI-compatible schemas for all tools

#### 8.2.3 Usage Example

```python
# Inspect available tools
for tool in openapi_toolkit.get_tools():
    print(f"Tool: {tool.name} -> {tool.description}")

# Use a specific tool (operationId is used as tool.name when available)
list_items = openapi_toolkit.get_tool("listItems")
result = list_items(limit=5)
print("Result:", result)

# RapidAPI example using the weather spec in tools_converters.py
weather_tool = rapidapi_toolkit.get_tool("getCityWeather")
if weather_tool:
    res = weather_tool(city="new york", lang="EN")
    print("Weather:", type(res), str(res)[:200], "...")
```

### 8.3 Running the Examples

To run the converter examples:

```bash
# Run all converter examples (MCP + API Converter)
python -m examples.tools.tools_converters

# Or run from the examples/tools directory
cd examples/tools
python tools_converters.py
```

**Example Output**:
```
===== CONVERTER EXAMPLES =====

===== API CONVERTER (RapidAPI) SMOKE TEST =====
✓ Built toolkit from provided spec
Available tools: 3
  Tool: getCityWeather
  Tool: getWeatherByCoordinates
  Tool: getFiveDayForecast

(Optional) Real API call performed if RAPIDAPI_KEY is set
Result type: <class 'dict'>
...

===== MCP INTEGRATION EXAMPLE =====
✓ MCPToolkit initialized
✓ Connected to configured MCP server(s)
✓ Discovered tools and performed sample invocation
```

**Note**: Ensure you have the required dependencies installed and any needed API keys (e.g., RAPIDAPI_KEY) configured before running networked examples.
<|MERGE_RESOLUTION|>--- conflicted
+++ resolved
@@ -13,13 +13,11 @@
 - `examples/tools/tools_database.py` - Database examples (Section 5)
 - `examples/tools/tools_images.py` - Image handling examples (Section 6)
 - `examples/tools/tools_browser.py` - Browser automation examples (Section 7)
-<<<<<<< HEAD
 - `examples/tools/tools_integration.py` - MCP and integration examples (Section 8)
 - `examples/tools/google_maps_example.py` - Google Maps integration examples (Section 3.10)
 - `examples/tools/telegram_example.py` - Telegram integration examples (Section 3.11)
-=======
 - `examples/tools/tools_converters.py` - Converters (MCP + API Converter) examples (Section 8)
->>>>>>> 938b3f44
+
 
 1. **Understanding the Tool Architecture**: Learn about the base Tool class and Toolkit system
 2. **Code Interpreters**: Execute Python code safely using Python and Docker interpreters
@@ -93,12 +91,7 @@
 - [Database Tools](#4-filesystem-tools) - Data persistence and querying
 - [Image Handling Tools](#5-database-tools) - Image analysis and generation
 - [Browser Tools](#6-image-handling-tools) - Web automation
-<<<<<<< HEAD
-- [MCP Tools](#8-mcp-tools) - External service integration
-- [Telegram Tools](#311-telegramtoolkit) - Messaging and file operations
-=======
 - [Converters](#8-converters) - MCP and API converters
->>>>>>> 938b3f44
 
 ---
 
