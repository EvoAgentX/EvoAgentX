import { BrowserRouter, Routes, Route, NavLink } from 'react-router-dom';
import Dashboard from './Dashboard';

export default function App() {
  return (
<<<<<<< HEAD
    <div style={{ padding: '1rem' }}>
      <h1>EvoAgentX</h1>
      <textarea
        value={goal}
        onChange={(e) => setGoal(e.target.value)}
        placeholder="Enter goal"
        rows={4}
        cols={60}
      />
      <br />
      <button
        onClick={run}
        disabled={goal.trim().length < 10 || loading}
        className={`px-4 py-2 rounded-md border ${
          goal.trim().length < 10 ? 'bg-gray-300 cursor-not-allowed' : 'bg-blue-500 text-white'
        }`}
      >
        {loading ? 'Running…' : 'Run'}
      </button>

      <OutputPanel output={output} />
      {loading && <Loader />}
      {error && <p className="text-red-600 mt-2">{error}</p>}
      <pre>{output}</pre>
    </div>
  );
}
=======
    <BrowserRouter>
      <div className="flex h-screen">
        {/* sidebar */}
        <nav className="w-52 border-r p-4 space-y-2">
          <NavLink to="/" className="block">Agent Hub</NavLink>
          {/* future links */}
        </nav>
>>>>>>> 5aa02cbf

        {/* main */}
        <div className="flex-1 p-8 overflow-y-auto">
          <Routes>
            <Route path="/" element={<Dashboard />} />
            {/* <Route path="/history" element={<History />} /> */}
          </Routes>
        </div>
      </div>
    </BrowserRouter>
  );
}<|MERGE_RESOLUTION|>--- conflicted
+++ resolved
@@ -3,35 +3,6 @@
 
 export default function App() {
   return (
-<<<<<<< HEAD
-    <div style={{ padding: '1rem' }}>
-      <h1>EvoAgentX</h1>
-      <textarea
-        value={goal}
-        onChange={(e) => setGoal(e.target.value)}
-        placeholder="Enter goal"
-        rows={4}
-        cols={60}
-      />
-      <br />
-      <button
-        onClick={run}
-        disabled={goal.trim().length < 10 || loading}
-        className={`px-4 py-2 rounded-md border ${
-          goal.trim().length < 10 ? 'bg-gray-300 cursor-not-allowed' : 'bg-blue-500 text-white'
-        }`}
-      >
-        {loading ? 'Running…' : 'Run'}
-      </button>
-
-      <OutputPanel output={output} />
-      {loading && <Loader />}
-      {error && <p className="text-red-600 mt-2">{error}</p>}
-      <pre>{output}</pre>
-    </div>
-  );
-}
-=======
     <BrowserRouter>
       <div className="flex h-screen">
         {/* sidebar */}
@@ -39,7 +10,6 @@
           <NavLink to="/" className="block">Agent Hub</NavLink>
           {/* future links */}
         </nav>
->>>>>>> 5aa02cbf
 
         {/* main */}
         <div className="flex-1 p-8 overflow-y-auto">
